<!DOCTYPE html>
<html lang="en">
  <head>
    {% include "base/head.html" %}
    {% block addl_head %}{# Custom style sheets or other head includes #}
    {% endblock addl_head %}
  </head>
  <body>
  {% import "base/macros.html" as macros %}
  {% import "base/analytics_macros.html" as analytics_macros %}
  <header>
<<<<<<< HEAD
    {{ macros.noscripttracker()}}
=======
    {%- if config['ANALYTICS_ENABLED'] -%}
    {{ analytics_macros.render_analytics_noscript(config['ANALYTICS_BASE_URL'], config['ANALYTICS_SITE_ID']) }}
    {%- endif -%}
>>>>>>> d60e7b1b
    <a href="#main-container" class="is-sr-only">Skip to main content</a>
    {% block header %}
    {% include "base/header.html" %}
    {% endblock header %}
  </header>
  <main class="container" id="main-container">
    {%block alerts %}{{ macros.alerts(get_alerts()) }}{% endblock alerts %}
    {% block content %}
    {% endblock content %}
  </main>
  <footer>
    {% block footer %}
    {% include "base/footer.html" %}
    {% endblock footer %}
  </footer>
  </body>
</html><|MERGE_RESOLUTION|>--- conflicted
+++ resolved
@@ -9,13 +9,9 @@
   {% import "base/macros.html" as macros %}
   {% import "base/analytics_macros.html" as analytics_macros %}
   <header>
-<<<<<<< HEAD
-    {{ macros.noscripttracker()}}
-=======
     {%- if config['ANALYTICS_ENABLED'] -%}
     {{ analytics_macros.render_analytics_noscript(config['ANALYTICS_BASE_URL'], config['ANALYTICS_SITE_ID']) }}
     {%- endif -%}
->>>>>>> d60e7b1b
     <a href="#main-container" class="is-sr-only">Skip to main content</a>
     {% block header %}
     {% include "base/header.html" %}
