@charset "UTF-8";
@import url("https://fonts.googleapis.com/css?family=Open+Sans:400,400i,600,700");
/* changed when base text size is 14px */
/*! bulma.io v0.7.2 | MIT License | github.com/jgthms/bulma */
@keyframes spinAround {
  from {
    transform: rotate(0deg);
  }
  to {
    transform: rotate(359deg);
  }
}
.tabs, .pagination-previous,
.pagination-next,
.pagination-link,
.pagination-ellipsis, .breadcrumb, .file, .button, .is-unselectable, .modal-close, .delete {
  -webkit-touch-callout: none;
  -webkit-user-select: none;
  -moz-user-select: none;
  -ms-user-select: none;
  user-select: none;
}

.navbar-link:not(.is-arrowless)::after, .select:not(.is-multiple):not(.is-loading)::after {
  border: 3px solid transparent;
  border-radius: 2px;
  border-right: 0;
  border-top: 0;
  content: " ";
  display: block;
  height: 0.625em;
  margin-top: -0.4375em;
  pointer-events: none;
  position: absolute;
  top: 50%;
  transform: rotate(-45deg);
  transform-origin: center;
  width: 0.625em;
}

.tabs:not(:last-child), .message:not(:last-child), .list:not(:last-child), .level:not(:last-child), .breadcrumb:not(:last-child), .highlight:not(:last-child), .block:not(:last-child), .title:not(:last-child),
.subtitle:not(:last-child), .table-container:not(:last-child), .table:not(:last-child), .progress:not(:last-child), .notification:not(:last-child), .content:not(:last-child), .box:not(:last-child) {
  margin-bottom: 1.5rem;
}

.modal-close, .delete {
  -moz-appearance: none;
  -webkit-appearance: none;
  background-color: rgba(10, 10, 10, 0.2);
  border: none;
  border-radius: 290486px;
  cursor: pointer;
  pointer-events: auto;
  display: inline-block;
  flex-grow: 0;
  flex-shrink: 0;
  font-size: 0;
  height: 20px;
  max-height: 20px;
  max-width: 20px;
  min-height: 20px;
  min-width: 20px;
  outline: none;
  position: relative;
  vertical-align: top;
  width: 20px;
}
.modal-close::before, .delete::before, .modal-close::after, .delete::after {
  background-color: white;
  content: "";
  display: block;
  left: 50%;
  position: absolute;
  top: 50%;
  transform: translateX(-50%) translateY(-50%) rotate(45deg);
  transform-origin: center center;
}
.modal-close::before, .delete::before {
  height: 2px;
  width: 50%;
}
.modal-close::after, .delete::after {
  height: 50%;
  width: 2px;
}
.modal-close:hover, .delete:hover, .modal-close:focus, .delete:focus {
  background-color: rgba(10, 10, 10, 0.3);
}
.modal-close:active, .delete:active {
  background-color: rgba(10, 10, 10, 0.4);
}
.is-small.modal-close, .is-small.delete {
  height: 16px;
  max-height: 16px;
  max-width: 16px;
  min-height: 16px;
  min-width: 16px;
  width: 16px;
}
.is-medium.modal-close, .is-medium.delete {
  height: 24px;
  max-height: 24px;
  max-width: 24px;
  min-height: 24px;
  min-width: 24px;
  width: 24px;
}
.is-large.modal-close, .is-large.delete {
  height: 32px;
  max-height: 32px;
  max-width: 32px;
  min-height: 32px;
  min-width: 32px;
  width: 32px;
}

.loader, .control.is-loading::after, .select.is-loading::after, .button.is-loading::after {
  animation: spinAround 500ms infinite linear;
  border: 2px solid #cccccc;
  border-radius: 290486px;
  border-right-color: transparent;
  border-top-color: transparent;
  content: "";
  display: block;
  height: 1em;
  position: relative;
  width: 1em;
}

.hero-video, .modal-background, .modal, .image.is-square img, .image.is-1by1 img, .image.is-5by4 img, .image.is-4by3 img, .image.is-3by2 img, .image.is-5by3 img, .image.is-16by9 img, .image.is-2by1 img, .image.is-3by1 img, .image.is-4by5 img, .image.is-3by4 img, .image.is-2by3 img, .image.is-3by5 img, .image.is-9by16 img, .image.is-1by2 img, .image.is-1by3 img, .is-overlay {
  bottom: 0;
  left: 0;
  position: absolute;
  right: 0;
  top: 0;
}

.pagination-previous,
.pagination-next,
.pagination-link,
.pagination-ellipsis, .file-cta,
.file-name, .select select, .input,
.textarea, .button {
  -moz-appearance: none;
  -webkit-appearance: none;
  align-items: center;
  border: 1px solid transparent;
  border-radius: 4px;
  box-shadow: none;
  display: inline-flex;
  font-size: 1rem;
  height: 2.25em;
  justify-content: flex-start;
  line-height: 1.5;
  padding-bottom: calc(0.375em - 1px);
  padding-left: calc(0.625em - 1px);
  padding-right: calc(0.625em - 1px);
  padding-top: calc(0.375em - 1px);
  position: relative;
  vertical-align: top;
}
.pagination-previous:focus,
.pagination-next:focus,
.pagination-link:focus,
.pagination-ellipsis:focus, .file-cta:focus,
.file-name:focus, .select select:focus, .input:focus,
.textarea:focus, .button:focus, .is-focused.pagination-previous,
.is-focused.pagination-next,
.is-focused.pagination-link,
.is-focused.pagination-ellipsis, .is-focused.file-cta,
.is-focused.file-name, .select select.is-focused, .is-focused.input,
.is-focused.textarea, .is-focused.button, .pagination-previous:active,
.pagination-next:active,
.pagination-link:active,
.pagination-ellipsis:active, .file-cta:active,
.file-name:active, .select select:active, .input:active,
.textarea:active, .button:active, .is-active.pagination-previous,
.is-active.pagination-next,
.is-active.pagination-link,
.is-active.pagination-ellipsis, .is-active.file-cta,
.is-active.file-name, .select select.is-active, .is-active.input,
.is-active.textarea, .is-active.button {
  outline: none;
}
[disabled].pagination-previous,
[disabled].pagination-next,
[disabled].pagination-link,
[disabled].pagination-ellipsis, [disabled].file-cta,
[disabled].file-name, .select select[disabled], [disabled].input,
[disabled].textarea, [disabled].button {
  cursor: not-allowed;
}

/*! minireset.css v0.0.3 | MIT License | github.com/jgthms/minireset.css */
html,
body,
p,
ol,
ul,
li,
dl,
dt,
dd,
blockquote,
figure,
fieldset,
legend,
textarea,
pre,
iframe,
hr,
h1,
h2,
h3,
h4,
h5,
h6 {
  margin: 0;
  padding: 0;
}

h1,
h2,
h3,
h4,
h5,
h6 {
  font-size: 100%;
  font-weight: normal;
}

ul {
  list-style: none;
}

button,
input,
select,
textarea {
  margin: 0;
}

html {
  box-sizing: border-box;
}

*, *::before, *::after {
  box-sizing: inherit;
}

img,
audio,
video {
  height: auto;
  max-width: 100%;
}

iframe {
  border: 0;
}

table {
  border-collapse: collapse;
  border-spacing: 0;
}

td,
th {
  padding: 0;
  text-align: left;
}

html {
  background-color: white;
  font-size: 16px;
  -moz-osx-font-smoothing: grayscale;
  -webkit-font-smoothing: antialiased;
  min-width: 300px;
  overflow-x: hidden;
  overflow-y: scroll;
  text-rendering: optimizeLegibility;
  text-size-adjust: 100%;
}

article,
aside,
figure,
footer,
header,
hgroup,
section {
  display: block;
}

body,
button,
input,
select,
textarea {
  font-family: "Open Sans", "Lucida Grande", "Helvetica Neue", Helvetica, Arial, sans-serif;
}

code,
pre {
  -moz-osx-font-smoothing: auto;
  -webkit-font-smoothing: auto;
  font-family: monospace;
}

body {
  color: #333;
  font-size: 1rem;
  font-weight: 400;
  line-height: 1.5;
}

a {
  color: #0068ac;
  cursor: pointer;
  text-decoration: none;
}
a strong {
  color: currentColor;
}
a:hover {
  color: #2d2d2d;
}

code {
  background-color: whitesmoke;
  color: #cd0200;
  font-size: 0.875em;
  font-weight: normal;
  padding: 0.25em 0.5em 0.25em;
}

hr {
  background-color: whitesmoke;
  border: none;
  display: block;
  height: 2px;
  margin: 1.5rem 0;
}

img {
  height: auto;
  max-width: 100%;
}

input[type=checkbox],
input[type=radio] {
  vertical-align: baseline;
}

small {
  font-size: 0.875em;
}

span {
  font-style: inherit;
  font-weight: inherit;
}

strong {
  color: #2d2d2d;
  font-weight: 700;
}

pre {
  -webkit-overflow-scrolling: touch;
  background-color: whitesmoke;
  color: #333;
  font-size: 0.875em;
  overflow-x: auto;
  padding: 1.25rem 1.5rem;
  white-space: pre;
  word-wrap: normal;
}
pre code {
  background-color: transparent;
  color: currentColor;
  font-size: 1em;
  padding: 0;
}

table td,
table th {
  text-align: left;
  vertical-align: top;
}
table th {
  color: #2d2d2d;
}

.is-clearfix::after {
  clear: both;
  content: " ";
  display: table;
}

.is-pulled-left {
  float: left !important;
}

.is-pulled-right {
  float: right !important;
}

.is-clipped {
  overflow: hidden !important;
}

.is-size-1 {
  font-size: 3rem !important;
}

.is-size-2 {
  font-size: 2.5rem !important;
}

.is-size-3 {
  font-size: 2rem !important;
}

.is-size-4 {
  font-size: 1.5rem !important;
}

.is-size-5 {
  font-size: 1.25rem !important;
}

.is-size-6 {
  font-size: 1rem !important;
}

.is-size-7 {
  font-size: 0.85rem !important;
}

@media screen and (max-width: 768px) {
  .is-size-1-mobile {
    font-size: 3rem !important;
  }

  .is-size-2-mobile {
    font-size: 2.5rem !important;
  }

  .is-size-3-mobile {
    font-size: 2rem !important;
  }

  .is-size-4-mobile {
    font-size: 1.5rem !important;
  }

  .is-size-5-mobile {
    font-size: 1.25rem !important;
  }

  .is-size-6-mobile {
    font-size: 1rem !important;
  }

  .is-size-7-mobile {
    font-size: 0.85rem !important;
  }
}
@media screen and (min-width: 769px), print {
  .is-size-1-tablet {
    font-size: 3rem !important;
  }

  .is-size-2-tablet {
    font-size: 2.5rem !important;
  }

  .is-size-3-tablet {
    font-size: 2rem !important;
  }

  .is-size-4-tablet {
    font-size: 1.5rem !important;
  }

  .is-size-5-tablet {
    font-size: 1.25rem !important;
  }

  .is-size-6-tablet {
    font-size: 1rem !important;
  }

  .is-size-7-tablet {
    font-size: 0.85rem !important;
  }
}
@media screen and (max-width: 1087px) {
  .is-size-1-touch {
    font-size: 3rem !important;
  }

  .is-size-2-touch {
    font-size: 2.5rem !important;
  }

  .is-size-3-touch {
    font-size: 2rem !important;
  }

  .is-size-4-touch {
    font-size: 1.5rem !important;
  }

  .is-size-5-touch {
    font-size: 1.25rem !important;
  }

  .is-size-6-touch {
    font-size: 1rem !important;
  }

  .is-size-7-touch {
    font-size: 0.85rem !important;
  }
}
@media screen and (min-width: 1088px) {
  .is-size-1-desktop {
    font-size: 3rem !important;
  }

  .is-size-2-desktop {
    font-size: 2.5rem !important;
  }

  .is-size-3-desktop {
    font-size: 2rem !important;
  }

  .is-size-4-desktop {
    font-size: 1.5rem !important;
  }

  .is-size-5-desktop {
    font-size: 1.25rem !important;
  }

  .is-size-6-desktop {
    font-size: 1rem !important;
  }

  .is-size-7-desktop {
    font-size: 0.85rem !important;
  }
}
@media screen and (min-width: 1280px) {
  .is-size-1-widescreen {
    font-size: 3rem !important;
  }

  .is-size-2-widescreen {
    font-size: 2.5rem !important;
  }

  .is-size-3-widescreen {
    font-size: 2rem !important;
  }

  .is-size-4-widescreen {
    font-size: 1.5rem !important;
  }

  .is-size-5-widescreen {
    font-size: 1.25rem !important;
  }

  .is-size-6-widescreen {
    font-size: 1rem !important;
  }

  .is-size-7-widescreen {
    font-size: 0.85rem !important;
  }
}
@media screen and (min-width: 1472px) {
  .is-size-1-fullhd {
    font-size: 3rem !important;
  }

  .is-size-2-fullhd {
    font-size: 2.5rem !important;
  }

  .is-size-3-fullhd {
    font-size: 2rem !important;
  }

  .is-size-4-fullhd {
    font-size: 1.5rem !important;
  }

  .is-size-5-fullhd {
    font-size: 1.25rem !important;
  }

  .is-size-6-fullhd {
    font-size: 1rem !important;
  }

  .is-size-7-fullhd {
    font-size: 0.85rem !important;
  }
}
.has-text-centered {
  text-align: center !important;
}

.has-text-justified {
  text-align: justify !important;
}

.has-text-left {
  text-align: left !important;
}

.has-text-right {
  text-align: right !important;
}

@media screen and (max-width: 768px) {
  .has-text-centered-mobile {
    text-align: center !important;
  }
}
@media screen and (min-width: 769px), print {
  .has-text-centered-tablet {
    text-align: center !important;
  }
}
@media screen and (min-width: 769px) and (max-width: 1087px) {
  .has-text-centered-tablet-only {
    text-align: center !important;
  }
}
@media screen and (max-width: 1087px) {
  .has-text-centered-touch {
    text-align: center !important;
  }
}
@media screen and (min-width: 1088px) {
  .has-text-centered-desktop {
    text-align: center !important;
  }
}
@media screen and (min-width: 1088px) and (max-width: 1279px) {
  .has-text-centered-desktop-only {
    text-align: center !important;
  }
}
@media screen and (min-width: 1280px) {
  .has-text-centered-widescreen {
    text-align: center !important;
  }
}
@media screen and (min-width: 1280px) and (max-width: 1471px) {
  .has-text-centered-widescreen-only {
    text-align: center !important;
  }
}
@media screen and (min-width: 1472px) {
  .has-text-centered-fullhd {
    text-align: center !important;
  }
}
@media screen and (max-width: 768px) {
  .has-text-justified-mobile {
    text-align: justify !important;
  }
}
@media screen and (min-width: 769px), print {
  .has-text-justified-tablet {
    text-align: justify !important;
  }
}
@media screen and (min-width: 769px) and (max-width: 1087px) {
  .has-text-justified-tablet-only {
    text-align: justify !important;
  }
}
@media screen and (max-width: 1087px) {
  .has-text-justified-touch {
    text-align: justify !important;
  }
}
@media screen and (min-width: 1088px) {
  .has-text-justified-desktop {
    text-align: justify !important;
  }
}
@media screen and (min-width: 1088px) and (max-width: 1279px) {
  .has-text-justified-desktop-only {
    text-align: justify !important;
  }
}
@media screen and (min-width: 1280px) {
  .has-text-justified-widescreen {
    text-align: justify !important;
  }
}
@media screen and (min-width: 1280px) and (max-width: 1471px) {
  .has-text-justified-widescreen-only {
    text-align: justify !important;
  }
}
@media screen and (min-width: 1472px) {
  .has-text-justified-fullhd {
    text-align: justify !important;
  }
}
@media screen and (max-width: 768px) {
  .has-text-left-mobile {
    text-align: left !important;
  }
}
@media screen and (min-width: 769px), print {
  .has-text-left-tablet {
    text-align: left !important;
  }
}
@media screen and (min-width: 769px) and (max-width: 1087px) {
  .has-text-left-tablet-only {
    text-align: left !important;
  }
}
@media screen and (max-width: 1087px) {
  .has-text-left-touch {
    text-align: left !important;
  }
}
@media screen and (min-width: 1088px) {
  .has-text-left-desktop {
    text-align: left !important;
  }
}
@media screen and (min-width: 1088px) and (max-width: 1279px) {
  .has-text-left-desktop-only {
    text-align: left !important;
  }
}
@media screen and (min-width: 1280px) {
  .has-text-left-widescreen {
    text-align: left !important;
  }
}
@media screen and (min-width: 1280px) and (max-width: 1471px) {
  .has-text-left-widescreen-only {
    text-align: left !important;
  }
}
@media screen and (min-width: 1472px) {
  .has-text-left-fullhd {
    text-align: left !important;
  }
}
@media screen and (max-width: 768px) {
  .has-text-right-mobile {
    text-align: right !important;
  }
}
@media screen and (min-width: 769px), print {
  .has-text-right-tablet {
    text-align: right !important;
  }
}
@media screen and (min-width: 769px) and (max-width: 1087px) {
  .has-text-right-tablet-only {
    text-align: right !important;
  }
}
@media screen and (max-width: 1087px) {
  .has-text-right-touch {
    text-align: right !important;
  }
}
@media screen and (min-width: 1088px) {
  .has-text-right-desktop {
    text-align: right !important;
  }
}
@media screen and (min-width: 1088px) and (max-width: 1279px) {
  .has-text-right-desktop-only {
    text-align: right !important;
  }
}
@media screen and (min-width: 1280px) {
  .has-text-right-widescreen {
    text-align: right !important;
  }
}
@media screen and (min-width: 1280px) and (max-width: 1471px) {
  .has-text-right-widescreen-only {
    text-align: right !important;
  }
}
@media screen and (min-width: 1472px) {
  .has-text-right-fullhd {
    text-align: right !important;
  }
}
.is-capitalized {
  text-transform: capitalize !important;
}

.is-lowercase {
  text-transform: lowercase !important;
}

.is-uppercase {
  text-transform: uppercase !important;
}

.is-italic {
  font-style: italic !important;
}

.has-text-white {
  color: white !important;
}

a.has-text-white:hover, a.has-text-white:focus {
  color: #e6e6e6 !important;
}

.has-background-white {
  background-color: white !important;
}

.has-text-black {
  color: #0a0a0a !important;
}

a.has-text-black:hover, a.has-text-black:focus {
  color: black !important;
}

.has-background-black {
  background-color: #0a0a0a !important;
}

.has-text-light {
  color: whitesmoke !important;
}

a.has-text-light:hover, a.has-text-light:focus {
  color: #dbdbdb !important;
}

.has-background-light {
  background-color: whitesmoke !important;
}

.has-text-dark {
  color: #2d2d2d !important;
}

a.has-text-dark:hover, a.has-text-dark:focus {
  color: #141414 !important;
}

.has-background-dark {
  background-color: #2d2d2d !important;
}

.has-text-primary {
  color: #b31b1b !important;
}

a.has-text-primary:hover, a.has-text-primary:focus {
  color: #871414 !important;
}

.has-background-primary {
  background-color: #b31b1b !important;
}

.has-text-link {
  color: #0068ac !important;
}

a.has-text-link:hover, a.has-text-link:focus {
  color: #004979 !important;
}

.has-background-link {
  background-color: #0068ac !important;
}

.has-text-info {
  color: #209cee !important;
}

a.has-text-info:hover, a.has-text-info:focus {
  color: #0f81cc !important;
}

.has-background-info {
  background-color: #209cee !important;
}

.has-text-success {
  color: #3cb521 !important;
}

a.has-text-success:hover, a.has-text-success:focus {
  color: #2e8a19 !important;
}

.has-background-success {
  background-color: #3cb521 !important;
}

.has-text-warning {
  color: #d47500 !important;
}

a.has-text-warning:hover, a.has-text-warning:focus {
  color: #a15900 !important;
}

.has-background-warning {
  background-color: #d47500 !important;
}

.has-text-danger {
  color: #cd0200 !important;
}

a.has-text-danger:hover, a.has-text-danger:focus {
  color: #9a0200 !important;
}

.has-background-danger {
  background-color: #cd0200 !important;
}

.has-text-black-bis {
  color: #121212 !important;
}

.has-background-black-bis {
  background-color: #121212 !important;
}

.has-text-black-ter {
  color: #242424 !important;
}

.has-background-black-ter {
  background-color: #242424 !important;
}

.has-text-grey-darker {
  color: #2d2d2d !important;
}

.has-background-grey-darker {
  background-color: #2d2d2d !important;
}

.has-text-grey-dark {
  color: #333 !important;
}

.has-background-grey-dark {
  background-color: #333 !important;
}

.has-text-grey {
  color: #757575 !important;
}

.has-background-grey {
  background-color: #757575 !important;
}

.has-text-grey-light {
  color: #999999 !important;
}

.has-background-grey-light {
  background-color: #999999 !important;
}

.has-text-grey-lighter {
  color: #cccccc !important;
}

.has-background-grey-lighter {
  background-color: #cccccc !important;
}

.has-text-white-ter {
  color: whitesmoke !important;
}

.has-background-white-ter {
  background-color: whitesmoke !important;
}

.has-text-white-bis {
  color: #fafafa !important;
}

.has-background-white-bis {
  background-color: #fafafa !important;
}

.has-text-weight-light {
  font-weight: 300 !important;
}

.has-text-weight-normal {
  font-weight: 400 !important;
}

.has-text-weight-semibold {
  font-weight: 600 !important;
}

.has-text-weight-bold {
  font-weight: 700 !important;
}

.is-block {
  display: block !important;
}

@media screen and (max-width: 768px) {
  .is-block-mobile {
    display: block !important;
  }
}
@media screen and (min-width: 769px), print {
  .is-block-tablet {
    display: block !important;
  }
}
@media screen and (min-width: 769px) and (max-width: 1087px) {
  .is-block-tablet-only {
    display: block !important;
  }
}
@media screen and (max-width: 1087px) {
  .is-block-touch {
    display: block !important;
  }
}
@media screen and (min-width: 1088px) {
  .is-block-desktop {
    display: block !important;
  }
}
@media screen and (min-width: 1088px) and (max-width: 1279px) {
  .is-block-desktop-only {
    display: block !important;
  }
}
@media screen and (min-width: 1280px) {
  .is-block-widescreen {
    display: block !important;
  }
}
@media screen and (min-width: 1280px) and (max-width: 1471px) {
  .is-block-widescreen-only {
    display: block !important;
  }
}
@media screen and (min-width: 1472px) {
  .is-block-fullhd {
    display: block !important;
  }
}
.is-flex {
  display: flex !important;
}

@media screen and (max-width: 768px) {
  .is-flex-mobile {
    display: flex !important;
  }
}
@media screen and (min-width: 769px), print {
  .is-flex-tablet {
    display: flex !important;
  }
}
@media screen and (min-width: 769px) and (max-width: 1087px) {
  .is-flex-tablet-only {
    display: flex !important;
  }
}
@media screen and (max-width: 1087px) {
  .is-flex-touch {
    display: flex !important;
  }
}
@media screen and (min-width: 1088px) {
  .is-flex-desktop {
    display: flex !important;
  }
}
@media screen and (min-width: 1088px) and (max-width: 1279px) {
  .is-flex-desktop-only {
    display: flex !important;
  }
}
@media screen and (min-width: 1280px) {
  .is-flex-widescreen {
    display: flex !important;
  }
}
@media screen and (min-width: 1280px) and (max-width: 1471px) {
  .is-flex-widescreen-only {
    display: flex !important;
  }
}
@media screen and (min-width: 1472px) {
  .is-flex-fullhd {
    display: flex !important;
  }
}
.is-inline {
  display: inline !important;
}

@media screen and (max-width: 768px) {
  .is-inline-mobile {
    display: inline !important;
  }
}
@media screen and (min-width: 769px), print {
  .is-inline-tablet {
    display: inline !important;
  }
}
@media screen and (min-width: 769px) and (max-width: 1087px) {
  .is-inline-tablet-only {
    display: inline !important;
  }
}
@media screen and (max-width: 1087px) {
  .is-inline-touch {
    display: inline !important;
  }
}
@media screen and (min-width: 1088px) {
  .is-inline-desktop {
    display: inline !important;
  }
}
@media screen and (min-width: 1088px) and (max-width: 1279px) {
  .is-inline-desktop-only {
    display: inline !important;
  }
}
@media screen and (min-width: 1280px) {
  .is-inline-widescreen {
    display: inline !important;
  }
}
@media screen and (min-width: 1280px) and (max-width: 1471px) {
  .is-inline-widescreen-only {
    display: inline !important;
  }
}
@media screen and (min-width: 1472px) {
  .is-inline-fullhd {
    display: inline !important;
  }
}
.is-inline-block {
  display: inline-block !important;
}

@media screen and (max-width: 768px) {
  .is-inline-block-mobile {
    display: inline-block !important;
  }
}
@media screen and (min-width: 769px), print {
  .is-inline-block-tablet {
    display: inline-block !important;
  }
}
@media screen and (min-width: 769px) and (max-width: 1087px) {
  .is-inline-block-tablet-only {
    display: inline-block !important;
  }
}
@media screen and (max-width: 1087px) {
  .is-inline-block-touch {
    display: inline-block !important;
  }
}
@media screen and (min-width: 1088px) {
  .is-inline-block-desktop {
    display: inline-block !important;
  }
}
@media screen and (min-width: 1088px) and (max-width: 1279px) {
  .is-inline-block-desktop-only {
    display: inline-block !important;
  }
}
@media screen and (min-width: 1280px) {
  .is-inline-block-widescreen {
    display: inline-block !important;
  }
}
@media screen and (min-width: 1280px) and (max-width: 1471px) {
  .is-inline-block-widescreen-only {
    display: inline-block !important;
  }
}
@media screen and (min-width: 1472px) {
  .is-inline-block-fullhd {
    display: inline-block !important;
  }
}
.is-inline-flex {
  display: inline-flex !important;
}

@media screen and (max-width: 768px) {
  .is-inline-flex-mobile {
    display: inline-flex !important;
  }
}
@media screen and (min-width: 769px), print {
  .is-inline-flex-tablet {
    display: inline-flex !important;
  }
}
@media screen and (min-width: 769px) and (max-width: 1087px) {
  .is-inline-flex-tablet-only {
    display: inline-flex !important;
  }
}
@media screen and (max-width: 1087px) {
  .is-inline-flex-touch {
    display: inline-flex !important;
  }
}
@media screen and (min-width: 1088px) {
  .is-inline-flex-desktop {
    display: inline-flex !important;
  }
}
@media screen and (min-width: 1088px) and (max-width: 1279px) {
  .is-inline-flex-desktop-only {
    display: inline-flex !important;
  }
}
@media screen and (min-width: 1280px) {
  .is-inline-flex-widescreen {
    display: inline-flex !important;
  }
}
@media screen and (min-width: 1280px) and (max-width: 1471px) {
  .is-inline-flex-widescreen-only {
    display: inline-flex !important;
  }
}
@media screen and (min-width: 1472px) {
  .is-inline-flex-fullhd {
    display: inline-flex !important;
  }
}
.is-hidden {
  display: none !important;
}

.is-sr-only {
  border: none !important;
  clip: rect(0, 0, 0, 0) !important;
  height: 0.01em !important;
  overflow: hidden !important;
  padding: 0 !important;
  position: absolute !important;
  white-space: nowrap !important;
  width: 0.01em !important;
}

@media screen and (max-width: 768px) {
  .is-hidden-mobile {
    display: none !important;
  }
}
@media screen and (min-width: 769px), print {
  .is-hidden-tablet {
    display: none !important;
  }
}
@media screen and (min-width: 769px) and (max-width: 1087px) {
  .is-hidden-tablet-only {
    display: none !important;
  }
}
@media screen and (max-width: 1087px) {
  .is-hidden-touch {
    display: none !important;
  }
}
@media screen and (min-width: 1088px) {
  .is-hidden-desktop {
    display: none !important;
  }
}
@media screen and (min-width: 1088px) and (max-width: 1279px) {
  .is-hidden-desktop-only {
    display: none !important;
  }
}
@media screen and (min-width: 1280px) {
  .is-hidden-widescreen {
    display: none !important;
  }
}
@media screen and (min-width: 1280px) and (max-width: 1471px) {
  .is-hidden-widescreen-only {
    display: none !important;
  }
}
@media screen and (min-width: 1472px) {
  .is-hidden-fullhd {
    display: none !important;
  }
}
.is-invisible {
  visibility: hidden !important;
}

@media screen and (max-width: 768px) {
  .is-invisible-mobile {
    visibility: hidden !important;
  }
}
@media screen and (min-width: 769px), print {
  .is-invisible-tablet {
    visibility: hidden !important;
  }
}
@media screen and (min-width: 769px) and (max-width: 1087px) {
  .is-invisible-tablet-only {
    visibility: hidden !important;
  }
}
@media screen and (max-width: 1087px) {
  .is-invisible-touch {
    visibility: hidden !important;
  }
}
@media screen and (min-width: 1088px) {
  .is-invisible-desktop {
    visibility: hidden !important;
  }
}
@media screen and (min-width: 1088px) and (max-width: 1279px) {
  .is-invisible-desktop-only {
    visibility: hidden !important;
  }
}
@media screen and (min-width: 1280px) {
  .is-invisible-widescreen {
    visibility: hidden !important;
  }
}
@media screen and (min-width: 1280px) and (max-width: 1471px) {
  .is-invisible-widescreen-only {
    visibility: hidden !important;
  }
}
@media screen and (min-width: 1472px) {
  .is-invisible-fullhd {
    visibility: hidden !important;
  }
}
.is-marginless {
  margin: 0 !important;
}

.is-paddingless {
  padding: 0 !important;
}

.is-radiusless {
  border-radius: 0 !important;
}

.is-shadowless {
  box-shadow: none !important;
}

.box {
  background-color: white;
  border-radius: 2px;
  box-shadow: 0 2px 3px rgba(10, 10, 10, 0.1), 0 0 0 1px rgba(10, 10, 10, 0.1);
  color: #333;
  display: block;
  padding: 0.75rem;
}

a.box:hover, a.box:focus {
  box-shadow: 0 2px 3px rgba(10, 10, 10, 0.1), 0 0 0 1px #0068ac;
}
a.box:active {
  box-shadow: inset 0 1px 2px rgba(10, 10, 10, 0.2), 0 0 0 1px #0068ac;
}

.button {
  background-color: white;
  border-color: #cccccc;
  border-width: 1px;
  color: #2d2d2d;
  cursor: pointer;
  justify-content: center;
  padding-bottom: calc(0.375em - 1px);
  padding-left: 0.75em;
  padding-right: 0.75em;
  padding-top: calc(0.375em - 1px);
  text-align: center;
  white-space: nowrap;
}
.button strong {
  color: inherit;
}
.button .icon, .button .icon.is-small, .button .icon.is-medium, .button .icon.is-large {
  height: 1.5em;
  width: 1.5em;
}
.button .icon:first-child:not(:last-child) {
  margin-left: calc(-0.375em - 1px);
  margin-right: 0.1875em;
}
.button .icon:last-child:not(:first-child) {
  margin-left: 0.1875em;
  margin-right: calc(-0.375em - 1px);
}
.button .icon:first-child:last-child {
  margin-left: calc(-0.375em - 1px);
  margin-right: calc(-0.375em - 1px);
}
.button:hover, .button.is-hovered {
  border-color: #999999;
  color: gray;
}
.button:focus, .button.is-focused {
  border-color: #0068ac;
  color: #2d2d2d;
}
.button:focus:not(:active), .button.is-focused:not(:active) {
  box-shadow: 0 0 0 0.125em rgba(0, 104, 172, 0.25);
}
.button:active, .button.is-active {
  border-color: #333;
  color: #2d2d2d;
}
.button.is-text {
  background-color: transparent;
  border-color: transparent;
  color: #333;
  text-decoration: underline;
}
.button.is-text:hover, .button.is-text.is-hovered, .button.is-text:focus, .button.is-text.is-focused {
  background-color: whitesmoke;
  color: #2d2d2d;
}
.button.is-text:active, .button.is-text.is-active {
  background-color: #e8e8e8;
  color: #2d2d2d;
}
.button.is-text[disabled] {
  background-color: transparent;
  border-color: transparent;
  box-shadow: none;
}
.button.is-white {
  background-color: white;
  border-color: transparent;
  color: #0a0a0a;
}
.button.is-white:hover, .button.is-white.is-hovered {
  background-color: #f9f9f9;
  border-color: transparent;
  color: #0a0a0a;
}
.button.is-white:focus, .button.is-white.is-focused {
  border-color: transparent;
  color: #0a0a0a;
}
.button.is-white:focus:not(:active), .button.is-white.is-focused:not(:active) {
  box-shadow: 0 0 0 0.125em rgba(255, 255, 255, 0.25);
}
.button.is-white:active, .button.is-white.is-active {
  background-color: #f2f2f2;
  border-color: transparent;
  color: #0a0a0a;
}
.button.is-white[disabled] {
  background-color: white;
  border-color: transparent;
  box-shadow: none;
}
.button.is-white.is-inverted {
  background-color: #0a0a0a;
  color: white;
}
.button.is-white.is-inverted:hover {
  background-color: black;
}
.button.is-white.is-inverted[disabled] {
  background-color: #0a0a0a;
  border-color: transparent;
  box-shadow: none;
  color: white;
}
.button.is-white.is-loading::after {
  border-color: transparent transparent #0a0a0a #0a0a0a !important;
}
.button.is-white.is-outlined {
  background-color: transparent;
  border-color: white;
  color: white;
}
.button.is-white.is-outlined:hover, .button.is-white.is-outlined:focus {
  background-color: white;
  border-color: white;
  color: #0a0a0a;
}
.button.is-white.is-outlined.is-loading::after {
  border-color: transparent transparent white white !important;
}
.button.is-white.is-outlined[disabled] {
  background-color: transparent;
  border-color: white;
  box-shadow: none;
  color: white;
}
.button.is-white.is-inverted.is-outlined {
  background-color: transparent;
  border-color: #0a0a0a;
  color: #0a0a0a;
}
.button.is-white.is-inverted.is-outlined:hover, .button.is-white.is-inverted.is-outlined:focus {
  background-color: #0a0a0a;
  color: white;
}
.button.is-white.is-inverted.is-outlined[disabled] {
  background-color: transparent;
  border-color: #0a0a0a;
  box-shadow: none;
  color: #0a0a0a;
}
.button.is-black {
  background-color: #0a0a0a;
  border-color: transparent;
  color: white;
}
.button.is-black:hover, .button.is-black.is-hovered {
  background-color: #040404;
  border-color: transparent;
  color: white;
}
.button.is-black:focus, .button.is-black.is-focused {
  border-color: transparent;
  color: white;
}
.button.is-black:focus:not(:active), .button.is-black.is-focused:not(:active) {
  box-shadow: 0 0 0 0.125em rgba(10, 10, 10, 0.25);
}
.button.is-black:active, .button.is-black.is-active {
  background-color: black;
  border-color: transparent;
  color: white;
}
.button.is-black[disabled] {
  background-color: #0a0a0a;
  border-color: transparent;
  box-shadow: none;
}
.button.is-black.is-inverted {
  background-color: white;
  color: #0a0a0a;
}
.button.is-black.is-inverted:hover {
  background-color: #f2f2f2;
}
.button.is-black.is-inverted[disabled] {
  background-color: white;
  border-color: transparent;
  box-shadow: none;
  color: #0a0a0a;
}
.button.is-black.is-loading::after {
  border-color: transparent transparent white white !important;
}
.button.is-black.is-outlined {
  background-color: transparent;
  border-color: #0a0a0a;
  color: #0a0a0a;
}
.button.is-black.is-outlined:hover, .button.is-black.is-outlined:focus {
  background-color: #0a0a0a;
  border-color: #0a0a0a;
  color: white;
}
.button.is-black.is-outlined.is-loading::after {
  border-color: transparent transparent #0a0a0a #0a0a0a !important;
}
.button.is-black.is-outlined[disabled] {
  background-color: transparent;
  border-color: #0a0a0a;
  box-shadow: none;
  color: #0a0a0a;
}
.button.is-black.is-inverted.is-outlined {
  background-color: transparent;
  border-color: white;
  color: white;
}
.button.is-black.is-inverted.is-outlined:hover, .button.is-black.is-inverted.is-outlined:focus {
  background-color: white;
  color: #0a0a0a;
}
.button.is-black.is-inverted.is-outlined[disabled] {
  background-color: transparent;
  border-color: white;
  box-shadow: none;
  color: white;
}
.button.is-light {
  background-color: whitesmoke;
  border-color: transparent;
  color: #2d2d2d;
}
.button.is-light:hover, .button.is-light.is-hovered {
  background-color: #eeeeee;
  border-color: transparent;
  color: #2d2d2d;
}
.button.is-light:focus, .button.is-light.is-focused {
  border-color: transparent;
  color: #2d2d2d;
}
.button.is-light:focus:not(:active), .button.is-light.is-focused:not(:active) {
  box-shadow: 0 0 0 0.125em rgba(245, 245, 245, 0.25);
}
.button.is-light:active, .button.is-light.is-active {
  background-color: #e8e8e8;
  border-color: transparent;
  color: #2d2d2d;
}
.button.is-light[disabled] {
  background-color: whitesmoke;
  border-color: transparent;
  box-shadow: none;
}
.button.is-light.is-inverted {
  background-color: #2d2d2d;
  color: whitesmoke;
}
.button.is-light.is-inverted:hover {
  background-color: #202020;
}
.button.is-light.is-inverted[disabled] {
  background-color: #2d2d2d;
  border-color: transparent;
  box-shadow: none;
  color: whitesmoke;
}
.button.is-light.is-loading::after {
  border-color: transparent transparent #2d2d2d #2d2d2d !important;
}
.button.is-light.is-outlined {
  background-color: transparent;
  border-color: whitesmoke;
  color: whitesmoke;
}
.button.is-light.is-outlined:hover, .button.is-light.is-outlined:focus {
  background-color: whitesmoke;
  border-color: whitesmoke;
  color: #2d2d2d;
}
.button.is-light.is-outlined.is-loading::after {
  border-color: transparent transparent whitesmoke whitesmoke !important;
}
.button.is-light.is-outlined[disabled] {
  background-color: transparent;
  border-color: whitesmoke;
  box-shadow: none;
  color: whitesmoke;
}
.button.is-light.is-inverted.is-outlined {
  background-color: transparent;
  border-color: #2d2d2d;
  color: #2d2d2d;
}
.button.is-light.is-inverted.is-outlined:hover, .button.is-light.is-inverted.is-outlined:focus {
  background-color: #2d2d2d;
  color: whitesmoke;
}
.button.is-light.is-inverted.is-outlined[disabled] {
  background-color: transparent;
  border-color: #2d2d2d;
  box-shadow: none;
  color: #2d2d2d;
}
.button.is-dark {
  background-color: #2d2d2d;
  border-color: transparent;
  color: whitesmoke;
}
.button.is-dark:hover, .button.is-dark.is-hovered {
  background-color: #272727;
  border-color: transparent;
  color: whitesmoke;
}
.button.is-dark:focus, .button.is-dark.is-focused {
  border-color: transparent;
  color: whitesmoke;
}
.button.is-dark:focus:not(:active), .button.is-dark.is-focused:not(:active) {
  box-shadow: 0 0 0 0.125em rgba(45, 45, 45, 0.25);
}
.button.is-dark:active, .button.is-dark.is-active {
  background-color: #202020;
  border-color: transparent;
  color: whitesmoke;
}
.button.is-dark[disabled] {
  background-color: #2d2d2d;
  border-color: transparent;
  box-shadow: none;
}
.button.is-dark.is-inverted {
  background-color: whitesmoke;
  color: #2d2d2d;
}
.button.is-dark.is-inverted:hover {
  background-color: #e8e8e8;
}
.button.is-dark.is-inverted[disabled] {
  background-color: whitesmoke;
  border-color: transparent;
  box-shadow: none;
  color: #2d2d2d;
}
.button.is-dark.is-loading::after {
  border-color: transparent transparent whitesmoke whitesmoke !important;
}
.button.is-dark.is-outlined {
  background-color: transparent;
  border-color: #2d2d2d;
  color: #2d2d2d;
}
.button.is-dark.is-outlined:hover, .button.is-dark.is-outlined:focus {
  background-color: #2d2d2d;
  border-color: #2d2d2d;
  color: whitesmoke;
}
.button.is-dark.is-outlined.is-loading::after {
  border-color: transparent transparent #2d2d2d #2d2d2d !important;
}
.button.is-dark.is-outlined[disabled] {
  background-color: transparent;
  border-color: #2d2d2d;
  box-shadow: none;
  color: #2d2d2d;
}
.button.is-dark.is-inverted.is-outlined {
  background-color: transparent;
  border-color: whitesmoke;
  color: whitesmoke;
}
.button.is-dark.is-inverted.is-outlined:hover, .button.is-dark.is-inverted.is-outlined:focus {
  background-color: whitesmoke;
  color: #2d2d2d;
}
.button.is-dark.is-inverted.is-outlined[disabled] {
  background-color: transparent;
  border-color: whitesmoke;
  box-shadow: none;
  color: whitesmoke;
}
.button.is-primary {
  background-color: #b31b1b;
  border-color: transparent;
  color: #fff;
}
.button.is-primary:hover, .button.is-primary.is-hovered {
  background-color: #a81919;
  border-color: transparent;
  color: #fff;
}
.button.is-primary:focus, .button.is-primary.is-focused {
  border-color: transparent;
  color: #fff;
}
.button.is-primary:focus:not(:active), .button.is-primary.is-focused:not(:active) {
  box-shadow: 0 0 0 0.125em rgba(179, 27, 27, 0.25);
}
.button.is-primary:active, .button.is-primary.is-active {
  background-color: #9d1818;
  border-color: transparent;
  color: #fff;
}
.button.is-primary[disabled] {
  background-color: #b31b1b;
  border-color: transparent;
  box-shadow: none;
}
.button.is-primary.is-inverted {
  background-color: #fff;
  color: #b31b1b;
}
.button.is-primary.is-inverted:hover {
  background-color: #f2f2f2;
}
.button.is-primary.is-inverted[disabled] {
  background-color: #fff;
  border-color: transparent;
  box-shadow: none;
  color: #b31b1b;
}
.button.is-primary.is-loading::after {
  border-color: transparent transparent #fff #fff !important;
}
.button.is-primary.is-outlined {
  background-color: transparent;
  border-color: #b31b1b;
  color: #b31b1b;
}
.button.is-primary.is-outlined:hover, .button.is-primary.is-outlined:focus {
  background-color: #b31b1b;
  border-color: #b31b1b;
  color: #fff;
}
.button.is-primary.is-outlined.is-loading::after {
  border-color: transparent transparent #b31b1b #b31b1b !important;
}
.button.is-primary.is-outlined[disabled] {
  background-color: transparent;
  border-color: #b31b1b;
  box-shadow: none;
  color: #b31b1b;
}
.button.is-primary.is-inverted.is-outlined {
  background-color: transparent;
  border-color: #fff;
  color: #fff;
}
.button.is-primary.is-inverted.is-outlined:hover, .button.is-primary.is-inverted.is-outlined:focus {
  background-color: #fff;
  color: #b31b1b;
}
.button.is-primary.is-inverted.is-outlined[disabled] {
  background-color: transparent;
  border-color: #fff;
  box-shadow: none;
  color: #fff;
}
.button.is-link {
  background-color: #0068ac;
  border-color: transparent;
  color: #fff;
}
.button.is-link:hover, .button.is-link.is-hovered {
  background-color: #00609f;
  border-color: transparent;
  color: #fff;
}
.button.is-link:focus, .button.is-link.is-focused {
  border-color: transparent;
  color: #fff;
}
.button.is-link:focus:not(:active), .button.is-link.is-focused:not(:active) {
  box-shadow: 0 0 0 0.125em rgba(0, 104, 172, 0.25);
}
.button.is-link:active, .button.is-link.is-active {
  background-color: #005993;
  border-color: transparent;
  color: #fff;
}
.button.is-link[disabled] {
  background-color: #0068ac;
  border-color: transparent;
  box-shadow: none;
}
.button.is-link.is-inverted {
  background-color: #fff;
  color: #0068ac;
}
.button.is-link.is-inverted:hover {
  background-color: #f2f2f2;
}
.button.is-link.is-inverted[disabled] {
  background-color: #fff;
  border-color: transparent;
  box-shadow: none;
  color: #0068ac;
}
.button.is-link.is-loading::after {
  border-color: transparent transparent #fff #fff !important;
}
.button.is-link.is-outlined {
  background-color: transparent;
  border-color: #0068ac;
  color: #0068ac;
}
.button.is-link.is-outlined:hover, .button.is-link.is-outlined:focus {
  background-color: #0068ac;
  border-color: #0068ac;
  color: #fff;
}
.button.is-link.is-outlined.is-loading::after {
  border-color: transparent transparent #0068ac #0068ac !important;
}
.button.is-link.is-outlined[disabled] {
  background-color: transparent;
  border-color: #0068ac;
  box-shadow: none;
  color: #0068ac;
}
.button.is-link.is-inverted.is-outlined {
  background-color: transparent;
  border-color: #fff;
  color: #fff;
}
.button.is-link.is-inverted.is-outlined:hover, .button.is-link.is-inverted.is-outlined:focus {
  background-color: #fff;
  color: #0068ac;
}
.button.is-link.is-inverted.is-outlined[disabled] {
  background-color: transparent;
  border-color: #fff;
  box-shadow: none;
  color: #fff;
}
.button.is-info {
  background-color: #209cee;
  border-color: transparent;
  color: #fff;
}
.button.is-info:hover, .button.is-info.is-hovered {
  background-color: #1496ed;
  border-color: transparent;
  color: #fff;
}
.button.is-info:focus, .button.is-info.is-focused {
  border-color: transparent;
  color: #fff;
}
.button.is-info:focus:not(:active), .button.is-info.is-focused:not(:active) {
  box-shadow: 0 0 0 0.125em rgba(32, 156, 238, 0.25);
}
.button.is-info:active, .button.is-info.is-active {
  background-color: #118fe4;
  border-color: transparent;
  color: #fff;
}
.button.is-info[disabled] {
  background-color: #209cee;
  border-color: transparent;
  box-shadow: none;
}
.button.is-info.is-inverted {
  background-color: #fff;
  color: #209cee;
}
.button.is-info.is-inverted:hover {
  background-color: #f2f2f2;
}
.button.is-info.is-inverted[disabled] {
  background-color: #fff;
  border-color: transparent;
  box-shadow: none;
  color: #209cee;
}
.button.is-info.is-loading::after {
  border-color: transparent transparent #fff #fff !important;
}
.button.is-info.is-outlined {
  background-color: transparent;
  border-color: #209cee;
  color: #209cee;
}
.button.is-info.is-outlined:hover, .button.is-info.is-outlined:focus {
  background-color: #209cee;
  border-color: #209cee;
  color: #fff;
}
.button.is-info.is-outlined.is-loading::after {
  border-color: transparent transparent #209cee #209cee !important;
}
.button.is-info.is-outlined[disabled] {
  background-color: transparent;
  border-color: #209cee;
  box-shadow: none;
  color: #209cee;
}
.button.is-info.is-inverted.is-outlined {
  background-color: transparent;
  border-color: #fff;
  color: #fff;
}
.button.is-info.is-inverted.is-outlined:hover, .button.is-info.is-inverted.is-outlined:focus {
  background-color: #fff;
  color: #209cee;
}
.button.is-info.is-inverted.is-outlined[disabled] {
  background-color: transparent;
  border-color: #fff;
  box-shadow: none;
  color: #fff;
}
.button.is-success {
  background-color: #3cb521;
  border-color: transparent;
  color: #fff;
}
.button.is-success:hover, .button.is-success.is-hovered {
  background-color: #38aa1f;
  border-color: transparent;
  color: #fff;
}
.button.is-success:focus, .button.is-success.is-focused {
  border-color: transparent;
  color: #fff;
}
.button.is-success:focus:not(:active), .button.is-success.is-focused:not(:active) {
  box-shadow: 0 0 0 0.125em rgba(60, 181, 33, 0.25);
}
.button.is-success:active, .button.is-success.is-active {
  background-color: #359f1d;
  border-color: transparent;
  color: #fff;
}
.button.is-success[disabled] {
  background-color: #3cb521;
  border-color: transparent;
  box-shadow: none;
}
.button.is-success.is-inverted {
  background-color: #fff;
  color: #3cb521;
}
.button.is-success.is-inverted:hover {
  background-color: #f2f2f2;
}
.button.is-success.is-inverted[disabled] {
  background-color: #fff;
  border-color: transparent;
  box-shadow: none;
  color: #3cb521;
}
.button.is-success.is-loading::after {
  border-color: transparent transparent #fff #fff !important;
}
.button.is-success.is-outlined {
  background-color: transparent;
  border-color: #3cb521;
  color: #3cb521;
}
.button.is-success.is-outlined:hover, .button.is-success.is-outlined:focus {
  background-color: #3cb521;
  border-color: #3cb521;
  color: #fff;
}
.button.is-success.is-outlined.is-loading::after {
  border-color: transparent transparent #3cb521 #3cb521 !important;
}
.button.is-success.is-outlined[disabled] {
  background-color: transparent;
  border-color: #3cb521;
  box-shadow: none;
  color: #3cb521;
}
.button.is-success.is-inverted.is-outlined {
  background-color: transparent;
  border-color: #fff;
  color: #fff;
}
.button.is-success.is-inverted.is-outlined:hover, .button.is-success.is-inverted.is-outlined:focus {
  background-color: #fff;
  color: #3cb521;
}
.button.is-success.is-inverted.is-outlined[disabled] {
  background-color: transparent;
  border-color: #fff;
  box-shadow: none;
  color: #fff;
}
.button.is-warning {
  background-color: #d47500;
  border-color: transparent;
  color: #fff;
}
.button.is-warning:hover, .button.is-warning.is-hovered {
  background-color: #c76e00;
  border-color: transparent;
  color: #fff;
}
.button.is-warning:focus, .button.is-warning.is-focused {
  border-color: transparent;
  color: #fff;
}
.button.is-warning:focus:not(:active), .button.is-warning.is-focused:not(:active) {
  box-shadow: 0 0 0 0.125em rgba(212, 117, 0, 0.25);
}
.button.is-warning:active, .button.is-warning.is-active {
  background-color: #bb6700;
  border-color: transparent;
  color: #fff;
}
.button.is-warning[disabled] {
  background-color: #d47500;
  border-color: transparent;
  box-shadow: none;
}
.button.is-warning.is-inverted {
  background-color: #fff;
  color: #d47500;
}
.button.is-warning.is-inverted:hover {
  background-color: #f2f2f2;
}
.button.is-warning.is-inverted[disabled] {
  background-color: #fff;
  border-color: transparent;
  box-shadow: none;
  color: #d47500;
}
.button.is-warning.is-loading::after {
  border-color: transparent transparent #fff #fff !important;
}
.button.is-warning.is-outlined {
  background-color: transparent;
  border-color: #d47500;
  color: #d47500;
}
.button.is-warning.is-outlined:hover, .button.is-warning.is-outlined:focus {
  background-color: #d47500;
  border-color: #d47500;
  color: #fff;
}
.button.is-warning.is-outlined.is-loading::after {
  border-color: transparent transparent #d47500 #d47500 !important;
}
.button.is-warning.is-outlined[disabled] {
  background-color: transparent;
  border-color: #d47500;
  box-shadow: none;
  color: #d47500;
}
.button.is-warning.is-inverted.is-outlined {
  background-color: transparent;
  border-color: #fff;
  color: #fff;
}
.button.is-warning.is-inverted.is-outlined:hover, .button.is-warning.is-inverted.is-outlined:focus {
  background-color: #fff;
  color: #d47500;
}
.button.is-warning.is-inverted.is-outlined[disabled] {
  background-color: transparent;
  border-color: #fff;
  box-shadow: none;
  color: #fff;
}
.button.is-danger {
  background-color: #cd0200;
  border-color: transparent;
  color: #fff;
}
.button.is-danger:hover, .button.is-danger.is-hovered {
  background-color: #c00200;
  border-color: transparent;
  color: #fff;
}
.button.is-danger:focus, .button.is-danger.is-focused {
  border-color: transparent;
  color: #fff;
}
.button.is-danger:focus:not(:active), .button.is-danger.is-focused:not(:active) {
  box-shadow: 0 0 0 0.125em rgba(205, 2, 0, 0.25);
}
.button.is-danger:active, .button.is-danger.is-active {
  background-color: #b40200;
  border-color: transparent;
  color: #fff;
}
.button.is-danger[disabled] {
  background-color: #cd0200;
  border-color: transparent;
  box-shadow: none;
}
.button.is-danger.is-inverted {
  background-color: #fff;
  color: #cd0200;
}
.button.is-danger.is-inverted:hover {
  background-color: #f2f2f2;
}
.button.is-danger.is-inverted[disabled] {
  background-color: #fff;
  border-color: transparent;
  box-shadow: none;
  color: #cd0200;
}
.button.is-danger.is-loading::after {
  border-color: transparent transparent #fff #fff !important;
}
.button.is-danger.is-outlined {
  background-color: transparent;
  border-color: #cd0200;
  color: #cd0200;
}
.button.is-danger.is-outlined:hover, .button.is-danger.is-outlined:focus {
  background-color: #cd0200;
  border-color: #cd0200;
  color: #fff;
}
.button.is-danger.is-outlined.is-loading::after {
  border-color: transparent transparent #cd0200 #cd0200 !important;
}
.button.is-danger.is-outlined[disabled] {
  background-color: transparent;
  border-color: #cd0200;
  box-shadow: none;
  color: #cd0200;
}
.button.is-danger.is-inverted.is-outlined {
  background-color: transparent;
  border-color: #fff;
  color: #fff;
}
.button.is-danger.is-inverted.is-outlined:hover, .button.is-danger.is-inverted.is-outlined:focus {
  background-color: #fff;
  color: #cd0200;
}
.button.is-danger.is-inverted.is-outlined[disabled] {
  background-color: transparent;
  border-color: #fff;
  box-shadow: none;
  color: #fff;
}
.button.is-small {
  border-radius: 2px;
  font-size: 0.85rem;
}
.button.is-medium {
  font-size: 1.25rem;
}
.button.is-large {
  font-size: 1.5rem;
}
.button[disabled] {
  background-color: white;
  border-color: #cccccc;
  box-shadow: none;
  opacity: 0.5;
}
.button.is-fullwidth {
  display: flex;
  width: 100%;
}
.button.is-loading {
  color: transparent !important;
  pointer-events: none;
}
.button.is-loading::after {
  position: absolute;
  left: calc(50% - (1em / 2));
  top: calc(50% - (1em / 2));
  position: absolute !important;
}
.button.is-static {
  background-color: whitesmoke;
  border-color: #cccccc;
  color: #757575;
  box-shadow: none;
  pointer-events: none;
}
.button.is-rounded {
  border-radius: 290486px;
  padding-left: 1em;
  padding-right: 1em;
}

.buttons {
  align-items: center;
  display: flex;
  flex-wrap: wrap;
  justify-content: flex-start;
}
.buttons .button {
  margin-bottom: 0.5rem;
}
.buttons .button:not(:last-child):not(.is-fullwidth) {
  margin-right: 0.5rem;
}
.buttons:last-child {
  margin-bottom: -0.5rem;
}
.buttons:not(:last-child) {
  margin-bottom: 1rem;
}
.buttons.has-addons .button:not(:first-child) {
  border-bottom-left-radius: 0;
  border-top-left-radius: 0;
}
.buttons.has-addons .button:not(:last-child) {
  border-bottom-right-radius: 0;
  border-top-right-radius: 0;
  margin-right: -1px;
}
.buttons.has-addons .button:last-child {
  margin-right: 0;
}
.buttons.has-addons .button:hover, .buttons.has-addons .button.is-hovered {
  z-index: 2;
}
.buttons.has-addons .button:focus, .buttons.has-addons .button.is-focused, .buttons.has-addons .button:active, .buttons.has-addons .button.is-active, .buttons.has-addons .button.is-selected {
  z-index: 3;
}
.buttons.has-addons .button:focus:hover, .buttons.has-addons .button.is-focused:hover, .buttons.has-addons .button:active:hover, .buttons.has-addons .button.is-active:hover, .buttons.has-addons .button.is-selected:hover {
  z-index: 4;
}
.buttons.has-addons .button.is-expanded {
  flex-grow: 1;
}
.buttons.is-centered {
  justify-content: center;
}
.buttons.is-right {
  justify-content: flex-end;
}

.container {
  margin: 0 auto;
  position: relative;
}
@media screen and (min-width: 1088px) {
  .container {
    max-width: 960px;
    width: 960px;
  }
  .container.is-fluid {
    margin-left: 64px;
    margin-right: 64px;
    max-width: none;
    width: auto;
  }
}
@media screen and (max-width: 1279px) {
  .container.is-widescreen {
    max-width: 1152px;
    width: auto;
  }
}
@media screen and (max-width: 1471px) {
  .container.is-fullhd {
    max-width: 1344px;
    width: auto;
  }
}
@media screen and (min-width: 1280px) {
  .container {
    max-width: 1152px;
    width: 1152px;
  }
}
@media screen and (min-width: 1472px) {
  .container {
    max-width: 1344px;
    width: 1344px;
  }
}

.content li + li {
  margin-top: 0.25em;
}
.content p:not(:last-child),
.content dl:not(:last-child),
.content ol:not(:last-child),
.content ul:not(:last-child),
.content blockquote:not(:last-child),
.content pre:not(:last-child),
.content table:not(:last-child) {
  margin-bottom: 1em;
}
.content h1,
.content h2,
.content h3,
.content h4,
.content h5,
.content h6 {
  color: #2d2d2d;
  font-weight: 600;
  line-height: 1.125;
}
.content h1 {
  font-size: 2em;
  margin-bottom: 0.5em;
}
.content h1:not(:first-child) {
  margin-top: 1em;
}
.content h2 {
  font-size: 1.75em;
  margin-bottom: 0.5714em;
}
.content h2:not(:first-child) {
  margin-top: 1.1428em;
}
.content h3 {
  font-size: 1.5em;
  margin-bottom: 0.6666em;
}
.content h3:not(:first-child) {
  margin-top: 1.3333em;
}
.content h4 {
  font-size: 1.25em;
  margin-bottom: 0.8em;
}
.content h5 {
  font-size: 1.125em;
  margin-bottom: 0.8888em;
}
.content h6 {
  font-size: 1em;
  margin-bottom: 1em;
}
.content blockquote {
  background-color: whitesmoke;
  border-left: 5px solid #cccccc;
  padding: 1.25em 1.5em;
}
.content ol {
  list-style-position: outside;
  margin-left: 2em;
  margin-top: 1em;
}
.content ol:not([type]) {
  list-style-type: decimal;
}
.content ol:not([type]).is-lower-alpha {
  list-style-type: lower-alpha;
}
.content ol:not([type]).is-lower-roman {
  list-style-type: lower-roman;
}
.content ol:not([type]).is-upper-alpha {
  list-style-type: upper-alpha;
}
.content ol:not([type]).is-upper-roman {
  list-style-type: upper-roman;
}
.content ul {
  list-style: disc outside;
  margin-left: 2em;
  margin-top: 1em;
}
.content ul ul {
  list-style-type: circle;
  margin-top: 0.5em;
}
.content ul ul ul {
  list-style-type: square;
}
.content dd {
  margin-left: 2em;
}
.content figure {
  margin-left: 2em;
  margin-right: 2em;
  text-align: center;
}
.content figure:not(:first-child) {
  margin-top: 2em;
}
.content figure:not(:last-child) {
  margin-bottom: 2em;
}
.content figure img {
  display: inline-block;
}
.content figure figcaption {
  font-style: italic;
}
.content pre {
  -webkit-overflow-scrolling: touch;
  overflow-x: auto;
  padding: 1.25em 1.5em;
  white-space: pre;
  word-wrap: normal;
}
.content sup,
.content sub {
  font-size: 75%;
}
.content table {
  width: 100%;
}
.content table td,
.content table th {
  border: 1px solid #cccccc;
  border-width: 0 0 1px;
  padding: 0.5em 0.75em;
  vertical-align: top;
}
.content table th {
  color: #2d2d2d;
  text-align: left;
}
.content table thead td,
.content table thead th {
  border-width: 0 0 2px;
  color: #2d2d2d;
}
.content table tfoot td,
.content table tfoot th {
  border-width: 2px 0 0;
  color: #2d2d2d;
}
.content table tbody tr:last-child td,
.content table tbody tr:last-child th {
  border-bottom-width: 0;
}
.content.is-small {
  font-size: 0.85rem;
}
.content.is-medium {
  font-size: 1.25rem;
}
.content.is-large {
  font-size: 1.5rem;
}

.input,
.textarea {
  background-color: white;
  border-color: #cccccc;
  color: #2d2d2d;
  box-shadow: inset 0 1px 2px rgba(10, 10, 10, 0.1);
  max-width: 100%;
  width: 100%;
}
.input::-moz-placeholder,
.textarea::-moz-placeholder {
  color: rgba(45, 45, 45, 0.3);
}
.input::-webkit-input-placeholder,
.textarea::-webkit-input-placeholder {
  color: rgba(45, 45, 45, 0.3);
}
.input:-moz-placeholder,
.textarea:-moz-placeholder {
  color: rgba(45, 45, 45, 0.3);
}
.input:-ms-input-placeholder,
.textarea:-ms-input-placeholder {
  color: rgba(45, 45, 45, 0.3);
}
.input:hover, .input.is-hovered,
.textarea:hover,
.textarea.is-hovered {
  border-color: #999999;
}
.input:focus, .input.is-focused, .input:active, .input.is-active,
.textarea:focus,
.textarea.is-focused,
.textarea:active,
.textarea.is-active {
  border-color: #0068ac;
  box-shadow: 0 0 0 0.125em rgba(0, 104, 172, 0.25);
}
.input[disabled],
.textarea[disabled] {
  background-color: whitesmoke;
  border-color: whitesmoke;
  box-shadow: none;
  color: #757575;
}
.input[disabled]::-moz-placeholder,
.textarea[disabled]::-moz-placeholder {
  color: rgba(117, 117, 117, 0.3);
}
.input[disabled]::-webkit-input-placeholder,
.textarea[disabled]::-webkit-input-placeholder {
  color: rgba(117, 117, 117, 0.3);
}
.input[disabled]:-moz-placeholder,
.textarea[disabled]:-moz-placeholder {
  color: rgba(117, 117, 117, 0.3);
}
.input[disabled]:-ms-input-placeholder,
.textarea[disabled]:-ms-input-placeholder {
  color: rgba(117, 117, 117, 0.3);
}
.input[readonly],
.textarea[readonly] {
  box-shadow: none;
}
.input.is-white,
.textarea.is-white {
  border-color: white;
}
.input.is-white:focus, .input.is-white.is-focused, .input.is-white:active, .input.is-white.is-active,
.textarea.is-white:focus,
.textarea.is-white.is-focused,
.textarea.is-white:active,
.textarea.is-white.is-active {
  box-shadow: 0 0 0 0.125em rgba(255, 255, 255, 0.25);
}
.input.is-black,
.textarea.is-black {
  border-color: #0a0a0a;
}
.input.is-black:focus, .input.is-black.is-focused, .input.is-black:active, .input.is-black.is-active,
.textarea.is-black:focus,
.textarea.is-black.is-focused,
.textarea.is-black:active,
.textarea.is-black.is-active {
  box-shadow: 0 0 0 0.125em rgba(10, 10, 10, 0.25);
}
.input.is-light,
.textarea.is-light {
  border-color: whitesmoke;
}
.input.is-light:focus, .input.is-light.is-focused, .input.is-light:active, .input.is-light.is-active,
.textarea.is-light:focus,
.textarea.is-light.is-focused,
.textarea.is-light:active,
.textarea.is-light.is-active {
  box-shadow: 0 0 0 0.125em rgba(245, 245, 245, 0.25);
}
.input.is-dark,
.textarea.is-dark {
  border-color: #2d2d2d;
}
.input.is-dark:focus, .input.is-dark.is-focused, .input.is-dark:active, .input.is-dark.is-active,
.textarea.is-dark:focus,
.textarea.is-dark.is-focused,
.textarea.is-dark:active,
.textarea.is-dark.is-active {
  box-shadow: 0 0 0 0.125em rgba(45, 45, 45, 0.25);
}
.input.is-primary,
.textarea.is-primary {
  border-color: #b31b1b;
}
.input.is-primary:focus, .input.is-primary.is-focused, .input.is-primary:active, .input.is-primary.is-active,
.textarea.is-primary:focus,
.textarea.is-primary.is-focused,
.textarea.is-primary:active,
.textarea.is-primary.is-active {
  box-shadow: 0 0 0 0.125em rgba(179, 27, 27, 0.25);
}
.input.is-link,
.textarea.is-link {
  border-color: #0068ac;
}
.input.is-link:focus, .input.is-link.is-focused, .input.is-link:active, .input.is-link.is-active,
.textarea.is-link:focus,
.textarea.is-link.is-focused,
.textarea.is-link:active,
.textarea.is-link.is-active {
  box-shadow: 0 0 0 0.125em rgba(0, 104, 172, 0.25);
}
.input.is-info,
.textarea.is-info {
  border-color: #209cee;
}
.input.is-info:focus, .input.is-info.is-focused, .input.is-info:active, .input.is-info.is-active,
.textarea.is-info:focus,
.textarea.is-info.is-focused,
.textarea.is-info:active,
.textarea.is-info.is-active {
  box-shadow: 0 0 0 0.125em rgba(32, 156, 238, 0.25);
}
.input.is-success,
.textarea.is-success {
  border-color: #3cb521;
}
.input.is-success:focus, .input.is-success.is-focused, .input.is-success:active, .input.is-success.is-active,
.textarea.is-success:focus,
.textarea.is-success.is-focused,
.textarea.is-success:active,
.textarea.is-success.is-active {
  box-shadow: 0 0 0 0.125em rgba(60, 181, 33, 0.25);
}
.input.is-warning,
.textarea.is-warning {
  border-color: #d47500;
}
.input.is-warning:focus, .input.is-warning.is-focused, .input.is-warning:active, .input.is-warning.is-active,
.textarea.is-warning:focus,
.textarea.is-warning.is-focused,
.textarea.is-warning:active,
.textarea.is-warning.is-active {
  box-shadow: 0 0 0 0.125em rgba(212, 117, 0, 0.25);
}
.input.is-danger,
.textarea.is-danger {
  border-color: #cd0200;
}
.input.is-danger:focus, .input.is-danger.is-focused, .input.is-danger:active, .input.is-danger.is-active,
.textarea.is-danger:focus,
.textarea.is-danger.is-focused,
.textarea.is-danger:active,
.textarea.is-danger.is-active {
  box-shadow: 0 0 0 0.125em rgba(205, 2, 0, 0.25);
}
.input.is-small,
.textarea.is-small {
  border-radius: 2px;
  font-size: 0.85rem;
}
.input.is-medium,
.textarea.is-medium {
  font-size: 1.25rem;
}
.input.is-large,
.textarea.is-large {
  font-size: 1.5rem;
}
.input.is-fullwidth,
.textarea.is-fullwidth {
  display: block;
  width: 100%;
}
.input.is-inline,
.textarea.is-inline {
  display: inline;
  width: auto;
}

.input.is-rounded {
  border-radius: 290486px;
  padding-left: 1em;
  padding-right: 1em;
}
.input.is-static {
  background-color: transparent;
  border-color: transparent;
  box-shadow: none;
  padding-left: 0;
  padding-right: 0;
}

.textarea {
  display: block;
  max-width: 100%;
  min-width: 100%;
  padding: 0.625em;
  resize: vertical;
}
.textarea:not([rows]) {
  max-height: 600px;
  min-height: 120px;
}
.textarea[rows] {
  height: initial;
}
.textarea.has-fixed-size {
  resize: none;
}

.checkbox,
.radio {
  cursor: pointer;
  display: inline-block;
  line-height: 1.25;
  position: relative;
}
.checkbox input,
.radio input {
  cursor: pointer;
}
.checkbox:hover,
.radio:hover {
  color: #2d2d2d;
}
.checkbox[disabled],
.radio[disabled] {
  color: #757575;
  cursor: not-allowed;
}

.radio + .radio {
  margin-left: 0.5em;
}

.select {
  display: inline-block;
  max-width: 100%;
  position: relative;
  vertical-align: top;
}
.select:not(.is-multiple) {
  height: 2.25em;
}
.select:not(.is-multiple):not(.is-loading)::after {
  border-color: #0068ac;
  right: 1.125em;
  z-index: 4;
}
.select.is-rounded select {
  border-radius: 290486px;
  padding-left: 1em;
}
.select select {
  background-color: white;
  border-color: #cccccc;
  color: #2d2d2d;
  cursor: pointer;
  display: block;
  font-size: 1em;
  max-width: 100%;
  outline: none;
}
.select select::-moz-placeholder {
  color: rgba(45, 45, 45, 0.3);
}
.select select::-webkit-input-placeholder {
  color: rgba(45, 45, 45, 0.3);
}
.select select:-moz-placeholder {
  color: rgba(45, 45, 45, 0.3);
}
.select select:-ms-input-placeholder {
  color: rgba(45, 45, 45, 0.3);
}
.select select:hover, .select select.is-hovered {
  border-color: #999999;
}
.select select:focus, .select select.is-focused, .select select:active, .select select.is-active {
  border-color: #0068ac;
  box-shadow: 0 0 0 0.125em rgba(0, 104, 172, 0.25);
}
.select select[disabled] {
  background-color: whitesmoke;
  border-color: whitesmoke;
  box-shadow: none;
  color: #757575;
}
.select select[disabled]::-moz-placeholder {
  color: rgba(117, 117, 117, 0.3);
}
.select select[disabled]::-webkit-input-placeholder {
  color: rgba(117, 117, 117, 0.3);
}
.select select[disabled]:-moz-placeholder {
  color: rgba(117, 117, 117, 0.3);
}
.select select[disabled]:-ms-input-placeholder {
  color: rgba(117, 117, 117, 0.3);
}
.select select::-ms-expand {
  display: none;
}
.select select[disabled]:hover {
  border-color: whitesmoke;
}
.select select:not([multiple]) {
  padding-right: 2.5em;
}
.select select[multiple] {
  height: auto;
  padding: 0;
}
.select select[multiple] option {
  padding: 0.5em 1em;
}
.select:not(.is-multiple):not(.is-loading):hover::after {
  border-color: #2d2d2d;
}
.select.is-white:not(:hover)::after {
  border-color: white;
}
.select.is-white select {
  border-color: white;
}
.select.is-white select:hover, .select.is-white select.is-hovered {
  border-color: #f2f2f2;
}
.select.is-white select:focus, .select.is-white select.is-focused, .select.is-white select:active, .select.is-white select.is-active {
  box-shadow: 0 0 0 0.125em rgba(255, 255, 255, 0.25);
}
.select.is-black:not(:hover)::after {
  border-color: #0a0a0a;
}
.select.is-black select {
  border-color: #0a0a0a;
}
.select.is-black select:hover, .select.is-black select.is-hovered {
  border-color: black;
}
.select.is-black select:focus, .select.is-black select.is-focused, .select.is-black select:active, .select.is-black select.is-active {
  box-shadow: 0 0 0 0.125em rgba(10, 10, 10, 0.25);
}
.select.is-light:not(:hover)::after {
  border-color: whitesmoke;
}
.select.is-light select {
  border-color: whitesmoke;
}
.select.is-light select:hover, .select.is-light select.is-hovered {
  border-color: #e8e8e8;
}
.select.is-light select:focus, .select.is-light select.is-focused, .select.is-light select:active, .select.is-light select.is-active {
  box-shadow: 0 0 0 0.125em rgba(245, 245, 245, 0.25);
}
.select.is-dark:not(:hover)::after {
  border-color: #2d2d2d;
}
.select.is-dark select {
  border-color: #2d2d2d;
}
.select.is-dark select:hover, .select.is-dark select.is-hovered {
  border-color: #202020;
}
.select.is-dark select:focus, .select.is-dark select.is-focused, .select.is-dark select:active, .select.is-dark select.is-active {
  box-shadow: 0 0 0 0.125em rgba(45, 45, 45, 0.25);
}
.select.is-primary:not(:hover)::after {
  border-color: #b31b1b;
}
.select.is-primary select {
  border-color: #b31b1b;
}
.select.is-primary select:hover, .select.is-primary select.is-hovered {
  border-color: #9d1818;
}
.select.is-primary select:focus, .select.is-primary select.is-focused, .select.is-primary select:active, .select.is-primary select.is-active {
  box-shadow: 0 0 0 0.125em rgba(179, 27, 27, 0.25);
}
.select.is-link:not(:hover)::after {
  border-color: #0068ac;
}
.select.is-link select {
  border-color: #0068ac;
}
.select.is-link select:hover, .select.is-link select.is-hovered {
  border-color: #005993;
}
.select.is-link select:focus, .select.is-link select.is-focused, .select.is-link select:active, .select.is-link select.is-active {
  box-shadow: 0 0 0 0.125em rgba(0, 104, 172, 0.25);
}
.select.is-info:not(:hover)::after {
  border-color: #209cee;
}
.select.is-info select {
  border-color: #209cee;
}
.select.is-info select:hover, .select.is-info select.is-hovered {
  border-color: #118fe4;
}
.select.is-info select:focus, .select.is-info select.is-focused, .select.is-info select:active, .select.is-info select.is-active {
  box-shadow: 0 0 0 0.125em rgba(32, 156, 238, 0.25);
}
.select.is-success:not(:hover)::after {
  border-color: #3cb521;
}
.select.is-success select {
  border-color: #3cb521;
}
.select.is-success select:hover, .select.is-success select.is-hovered {
  border-color: #359f1d;
}
.select.is-success select:focus, .select.is-success select.is-focused, .select.is-success select:active, .select.is-success select.is-active {
  box-shadow: 0 0 0 0.125em rgba(60, 181, 33, 0.25);
}
.select.is-warning:not(:hover)::after {
  border-color: #d47500;
}
.select.is-warning select {
  border-color: #d47500;
}
.select.is-warning select:hover, .select.is-warning select.is-hovered {
  border-color: #bb6700;
}
.select.is-warning select:focus, .select.is-warning select.is-focused, .select.is-warning select:active, .select.is-warning select.is-active {
  box-shadow: 0 0 0 0.125em rgba(212, 117, 0, 0.25);
}
.select.is-danger:not(:hover)::after {
  border-color: #cd0200;
}
.select.is-danger select {
  border-color: #cd0200;
}
.select.is-danger select:hover, .select.is-danger select.is-hovered {
  border-color: #b40200;
}
.select.is-danger select:focus, .select.is-danger select.is-focused, .select.is-danger select:active, .select.is-danger select.is-active {
  box-shadow: 0 0 0 0.125em rgba(205, 2, 0, 0.25);
}
.select.is-small {
  border-radius: 2px;
  font-size: 0.85rem;
}
.select.is-medium {
  font-size: 1.25rem;
}
.select.is-large {
  font-size: 1.5rem;
}
.select.is-disabled::after {
  border-color: #757575;
}
.select.is-fullwidth {
  width: 100%;
}
.select.is-fullwidth select {
  width: 100%;
}
.select.is-loading::after {
  margin-top: 0;
  position: absolute;
  right: 0.625em;
  top: 0.625em;
  transform: none;
}
.select.is-loading.is-small:after {
  font-size: 0.85rem;
}
.select.is-loading.is-medium:after {
  font-size: 1.25rem;
}
.select.is-loading.is-large:after {
  font-size: 1.5rem;
}

.file {
  align-items: stretch;
  display: flex;
  justify-content: flex-start;
  position: relative;
}
.file.is-white .file-cta {
  background-color: white;
  border-color: transparent;
  color: #0a0a0a;
}
.file.is-white:hover .file-cta, .file.is-white.is-hovered .file-cta {
  background-color: #f9f9f9;
  border-color: transparent;
  color: #0a0a0a;
}
.file.is-white:focus .file-cta, .file.is-white.is-focused .file-cta {
  border-color: transparent;
  box-shadow: 0 0 0.5em rgba(255, 255, 255, 0.25);
  color: #0a0a0a;
}
.file.is-white:active .file-cta, .file.is-white.is-active .file-cta {
  background-color: #f2f2f2;
  border-color: transparent;
  color: #0a0a0a;
}
.file.is-black .file-cta {
  background-color: #0a0a0a;
  border-color: transparent;
  color: white;
}
.file.is-black:hover .file-cta, .file.is-black.is-hovered .file-cta {
  background-color: #040404;
  border-color: transparent;
  color: white;
}
.file.is-black:focus .file-cta, .file.is-black.is-focused .file-cta {
  border-color: transparent;
  box-shadow: 0 0 0.5em rgba(10, 10, 10, 0.25);
  color: white;
}
.file.is-black:active .file-cta, .file.is-black.is-active .file-cta {
  background-color: black;
  border-color: transparent;
  color: white;
}
.file.is-light .file-cta {
  background-color: whitesmoke;
  border-color: transparent;
  color: #2d2d2d;
}
.file.is-light:hover .file-cta, .file.is-light.is-hovered .file-cta {
  background-color: #eeeeee;
  border-color: transparent;
  color: #2d2d2d;
}
.file.is-light:focus .file-cta, .file.is-light.is-focused .file-cta {
  border-color: transparent;
  box-shadow: 0 0 0.5em rgba(245, 245, 245, 0.25);
  color: #2d2d2d;
}
.file.is-light:active .file-cta, .file.is-light.is-active .file-cta {
  background-color: #e8e8e8;
  border-color: transparent;
  color: #2d2d2d;
}
.file.is-dark .file-cta {
  background-color: #2d2d2d;
  border-color: transparent;
  color: whitesmoke;
}
.file.is-dark:hover .file-cta, .file.is-dark.is-hovered .file-cta {
  background-color: #272727;
  border-color: transparent;
  color: whitesmoke;
}
.file.is-dark:focus .file-cta, .file.is-dark.is-focused .file-cta {
  border-color: transparent;
  box-shadow: 0 0 0.5em rgba(45, 45, 45, 0.25);
  color: whitesmoke;
}
.file.is-dark:active .file-cta, .file.is-dark.is-active .file-cta {
  background-color: #202020;
  border-color: transparent;
  color: whitesmoke;
}
.file.is-primary .file-cta {
  background-color: #b31b1b;
  border-color: transparent;
  color: #fff;
}
.file.is-primary:hover .file-cta, .file.is-primary.is-hovered .file-cta {
  background-color: #a81919;
  border-color: transparent;
  color: #fff;
}
.file.is-primary:focus .file-cta, .file.is-primary.is-focused .file-cta {
  border-color: transparent;
  box-shadow: 0 0 0.5em rgba(179, 27, 27, 0.25);
  color: #fff;
}
.file.is-primary:active .file-cta, .file.is-primary.is-active .file-cta {
  background-color: #9d1818;
  border-color: transparent;
  color: #fff;
}
.file.is-link .file-cta {
  background-color: #0068ac;
  border-color: transparent;
  color: #fff;
}
.file.is-link:hover .file-cta, .file.is-link.is-hovered .file-cta {
  background-color: #00609f;
  border-color: transparent;
  color: #fff;
}
.file.is-link:focus .file-cta, .file.is-link.is-focused .file-cta {
  border-color: transparent;
  box-shadow: 0 0 0.5em rgba(0, 104, 172, 0.25);
  color: #fff;
}
.file.is-link:active .file-cta, .file.is-link.is-active .file-cta {
  background-color: #005993;
  border-color: transparent;
  color: #fff;
}
.file.is-info .file-cta {
  background-color: #209cee;
  border-color: transparent;
  color: #fff;
}
.file.is-info:hover .file-cta, .file.is-info.is-hovered .file-cta {
  background-color: #1496ed;
  border-color: transparent;
  color: #fff;
}
.file.is-info:focus .file-cta, .file.is-info.is-focused .file-cta {
  border-color: transparent;
  box-shadow: 0 0 0.5em rgba(32, 156, 238, 0.25);
  color: #fff;
}
.file.is-info:active .file-cta, .file.is-info.is-active .file-cta {
  background-color: #118fe4;
  border-color: transparent;
  color: #fff;
}
.file.is-success .file-cta {
  background-color: #3cb521;
  border-color: transparent;
  color: #fff;
}
.file.is-success:hover .file-cta, .file.is-success.is-hovered .file-cta {
  background-color: #38aa1f;
  border-color: transparent;
  color: #fff;
}
.file.is-success:focus .file-cta, .file.is-success.is-focused .file-cta {
  border-color: transparent;
  box-shadow: 0 0 0.5em rgba(60, 181, 33, 0.25);
  color: #fff;
}
.file.is-success:active .file-cta, .file.is-success.is-active .file-cta {
  background-color: #359f1d;
  border-color: transparent;
  color: #fff;
}
.file.is-warning .file-cta {
  background-color: #d47500;
  border-color: transparent;
  color: #fff;
}
.file.is-warning:hover .file-cta, .file.is-warning.is-hovered .file-cta {
  background-color: #c76e00;
  border-color: transparent;
  color: #fff;
}
.file.is-warning:focus .file-cta, .file.is-warning.is-focused .file-cta {
  border-color: transparent;
  box-shadow: 0 0 0.5em rgba(212, 117, 0, 0.25);
  color: #fff;
}
.file.is-warning:active .file-cta, .file.is-warning.is-active .file-cta {
  background-color: #bb6700;
  border-color: transparent;
  color: #fff;
}
.file.is-danger .file-cta {
  background-color: #cd0200;
  border-color: transparent;
  color: #fff;
}
.file.is-danger:hover .file-cta, .file.is-danger.is-hovered .file-cta {
  background-color: #c00200;
  border-color: transparent;
  color: #fff;
}
.file.is-danger:focus .file-cta, .file.is-danger.is-focused .file-cta {
  border-color: transparent;
  box-shadow: 0 0 0.5em rgba(205, 2, 0, 0.25);
  color: #fff;
}
.file.is-danger:active .file-cta, .file.is-danger.is-active .file-cta {
  background-color: #b40200;
  border-color: transparent;
  color: #fff;
}
.file.is-small {
  font-size: 0.85rem;
}
.file.is-medium {
  font-size: 1.25rem;
}
.file.is-medium .file-icon .fa {
  font-size: 21px;
}
.file.is-large {
  font-size: 1.5rem;
}
.file.is-large .file-icon .fa {
  font-size: 28px;
}
.file.has-name .file-cta {
  border-bottom-right-radius: 0;
  border-top-right-radius: 0;
}
.file.has-name .file-name {
  border-bottom-left-radius: 0;
  border-top-left-radius: 0;
}
.file.has-name.is-empty .file-cta {
  border-radius: 4px;
}
.file.has-name.is-empty .file-name {
  display: none;
}
.file.is-boxed .file-label {
  flex-direction: column;
}
.file.is-boxed .file-cta {
  flex-direction: column;
  height: auto;
  padding: 1em 3em;
}
.file.is-boxed .file-name {
  border-width: 0 1px 1px;
}
.file.is-boxed .file-icon {
  height: 1.5em;
  width: 1.5em;
}
.file.is-boxed .file-icon .fa {
  font-size: 21px;
}
.file.is-boxed.is-small .file-icon .fa {
  font-size: 14px;
}
.file.is-boxed.is-medium .file-icon .fa {
  font-size: 28px;
}
.file.is-boxed.is-large .file-icon .fa {
  font-size: 35px;
}
.file.is-boxed.has-name .file-cta {
  border-radius: 4px 4px 0 0;
}
.file.is-boxed.has-name .file-name {
  border-radius: 0 0 4px 4px;
  border-width: 0 1px 1px;
}
.file.is-centered {
  justify-content: center;
}
.file.is-fullwidth .file-label {
  width: 100%;
}
.file.is-fullwidth .file-name {
  flex-grow: 1;
  max-width: none;
}
.file.is-right {
  justify-content: flex-end;
}
.file.is-right .file-cta {
  border-radius: 0 4px 4px 0;
}
.file.is-right .file-name {
  border-radius: 4px 0 0 4px;
  border-width: 1px 0 1px 1px;
  order: -1;
}

.file-label {
  align-items: stretch;
  display: flex;
  cursor: pointer;
  justify-content: flex-start;
  overflow: hidden;
  position: relative;
}
.file-label:hover .file-cta {
  background-color: #eeeeee;
  color: #2d2d2d;
}
.file-label:hover .file-name {
  border-color: #c6c6c6;
}
.file-label:active .file-cta {
  background-color: #e8e8e8;
  color: #2d2d2d;
}
.file-label:active .file-name {
  border-color: #bfbfbf;
}

.file-input {
  height: 100%;
  left: 0;
  opacity: 0;
  outline: none;
  position: absolute;
  top: 0;
  width: 100%;
}

.file-cta,
.file-name {
  border-color: #cccccc;
  border-radius: 4px;
  font-size: 1em;
  padding-left: 1em;
  padding-right: 1em;
  white-space: nowrap;
}

.file-cta {
  background-color: whitesmoke;
  color: #333;
}

.file-name {
  border-color: #cccccc;
  border-style: solid;
  border-width: 1px 1px 1px 0;
  display: block;
  max-width: 16em;
  overflow: hidden;
  text-align: left;
  text-overflow: ellipsis;
}

.file-icon {
  align-items: center;
  display: flex;
  height: 1em;
  justify-content: center;
  margin-right: 0.5em;
  width: 1em;
}
.file-icon .fa {
  font-size: 14px;
}

.label {
  color: #2d2d2d;
  display: block;
  font-size: 1rem;
  font-weight: 700;
}
.label:not(:last-child) {
  margin-bottom: 0.5em;
}
.label.is-small {
  font-size: 0.85rem;
}
.label.is-medium {
  font-size: 1.25rem;
}
.label.is-large {
  font-size: 1.5rem;
}

.help {
  display: block;
  font-size: 0.85rem;
  margin-top: 0.25rem;
}
.help.is-white {
  color: white;
}
.help.is-black {
  color: #0a0a0a;
}
.help.is-light {
  color: whitesmoke;
}
.help.is-dark {
  color: #2d2d2d;
}
.help.is-primary {
  color: #b31b1b;
}
.help.is-link {
  color: #0068ac;
}
.help.is-info {
  color: #209cee;
}
.help.is-success {
  color: #3cb521;
}
.help.is-warning {
  color: #d47500;
}
.help.is-danger {
  color: #cd0200;
}

.field:not(:last-child) {
  margin-bottom: 0.75rem;
}
.field.has-addons {
  display: flex;
  justify-content: flex-start;
}
.field.has-addons .control:not(:last-child) {
  margin-right: -1px;
}
.field.has-addons .control:not(:first-child):not(:last-child) .button,
.field.has-addons .control:not(:first-child):not(:last-child) .input,
.field.has-addons .control:not(:first-child):not(:last-child) .select select {
  border-radius: 0;
}
.field.has-addons .control:first-child .button,
.field.has-addons .control:first-child .input,
.field.has-addons .control:first-child .select select {
  border-bottom-right-radius: 0;
  border-top-right-radius: 0;
}
.field.has-addons .control:last-child .button,
.field.has-addons .control:last-child .input,
.field.has-addons .control:last-child .select select {
  border-bottom-left-radius: 0;
  border-top-left-radius: 0;
}
.field.has-addons .control .button:not([disabled]):hover, .field.has-addons .control .button:not([disabled]).is-hovered,
.field.has-addons .control .input:not([disabled]):hover,
.field.has-addons .control .input:not([disabled]).is-hovered,
.field.has-addons .control .select select:not([disabled]):hover,
.field.has-addons .control .select select:not([disabled]).is-hovered {
  z-index: 2;
}
.field.has-addons .control .button:not([disabled]):focus, .field.has-addons .control .button:not([disabled]).is-focused, .field.has-addons .control .button:not([disabled]):active, .field.has-addons .control .button:not([disabled]).is-active,
.field.has-addons .control .input:not([disabled]):focus,
.field.has-addons .control .input:not([disabled]).is-focused,
.field.has-addons .control .input:not([disabled]):active,
.field.has-addons .control .input:not([disabled]).is-active,
.field.has-addons .control .select select:not([disabled]):focus,
.field.has-addons .control .select select:not([disabled]).is-focused,
.field.has-addons .control .select select:not([disabled]):active,
.field.has-addons .control .select select:not([disabled]).is-active {
  z-index: 3;
}
.field.has-addons .control .button:not([disabled]):focus:hover, .field.has-addons .control .button:not([disabled]).is-focused:hover, .field.has-addons .control .button:not([disabled]):active:hover, .field.has-addons .control .button:not([disabled]).is-active:hover,
.field.has-addons .control .input:not([disabled]):focus:hover,
.field.has-addons .control .input:not([disabled]).is-focused:hover,
.field.has-addons .control .input:not([disabled]):active:hover,
.field.has-addons .control .input:not([disabled]).is-active:hover,
.field.has-addons .control .select select:not([disabled]):focus:hover,
.field.has-addons .control .select select:not([disabled]).is-focused:hover,
.field.has-addons .control .select select:not([disabled]):active:hover,
.field.has-addons .control .select select:not([disabled]).is-active:hover {
  z-index: 4;
}
.field.has-addons .control.is-expanded {
  flex-grow: 1;
}
.field.has-addons.has-addons-centered {
  justify-content: center;
}
.field.has-addons.has-addons-right {
  justify-content: flex-end;
}
.field.has-addons.has-addons-fullwidth .control {
  flex-grow: 1;
  flex-shrink: 0;
}
.field.is-grouped {
  display: flex;
  justify-content: flex-start;
}
.field.is-grouped > .control {
  flex-shrink: 0;
}
.field.is-grouped > .control:not(:last-child) {
  margin-bottom: 0;
  margin-right: 0.75rem;
}
.field.is-grouped > .control.is-expanded {
  flex-grow: 1;
  flex-shrink: 1;
}
.field.is-grouped.is-grouped-centered {
  justify-content: center;
}
.field.is-grouped.is-grouped-right {
  justify-content: flex-end;
}
.field.is-grouped.is-grouped-multiline {
  flex-wrap: wrap;
}
.field.is-grouped.is-grouped-multiline > .control:last-child, .field.is-grouped.is-grouped-multiline > .control:not(:last-child) {
  margin-bottom: 0.75rem;
}
.field.is-grouped.is-grouped-multiline:last-child {
  margin-bottom: -0.75rem;
}
.field.is-grouped.is-grouped-multiline:not(:last-child) {
  margin-bottom: 0;
}
@media screen and (min-width: 769px), print {
  .field.is-horizontal {
    display: flex;
  }
}

.field-label .label {
  font-size: inherit;
}
@media screen and (max-width: 768px) {
  .field-label {
    margin-bottom: 0.5rem;
  }
}
@media screen and (min-width: 769px), print {
  .field-label {
    flex-basis: 0;
    flex-grow: 1;
    flex-shrink: 0;
    margin-right: 1.5rem;
    text-align: right;
  }
  .field-label.is-small {
    font-size: 0.85rem;
    padding-top: 0.375em;
  }
  .field-label.is-normal {
    padding-top: 0.375em;
  }
  .field-label.is-medium {
    font-size: 1.25rem;
    padding-top: 0.375em;
  }
  .field-label.is-large {
    font-size: 1.5rem;
    padding-top: 0.375em;
  }
}

.field-body .field .field {
  margin-bottom: 0;
}
@media screen and (min-width: 769px), print {
  .field-body {
    display: flex;
    flex-basis: 0;
    flex-grow: 5;
    flex-shrink: 1;
  }
  .field-body .field {
    margin-bottom: 0;
  }
  .field-body > .field {
    flex-shrink: 1;
  }
  .field-body > .field:not(.is-narrow) {
    flex-grow: 1;
  }
  .field-body > .field:not(:last-child) {
    margin-right: 0.75rem;
  }
}

.control {
  clear: both;
  font-size: 1rem;
  position: relative;
  text-align: left;
}
.control.has-icon .icon {
  color: #cccccc;
  height: 2.25em;
  pointer-events: none;
  position: absolute;
  top: 0;
  width: 2.25em;
  z-index: 4;
}
.control.has-icon .input:focus + .icon {
  color: #757575;
}
.control.has-icon .input.is-small + .icon {
  font-size: 0.85rem;
}
.control.has-icon .input.is-medium + .icon {
  font-size: 1.25rem;
}
.control.has-icon .input.is-large + .icon {
  font-size: 1.5rem;
}
.control.has-icon:not(.has-icon-right) .icon {
  left: 0;
}
.control.has-icon:not(.has-icon-right) .input {
  padding-left: 2.25em;
}
.control.has-icon.has-icon-right .icon {
  right: 0;
}
.control.has-icon.has-icon-right .input {
  padding-right: 2.25em;
}
.control.has-icons-left .input:focus ~ .icon,
.control.has-icons-left .select:focus ~ .icon, .control.has-icons-right .input:focus ~ .icon,
.control.has-icons-right .select:focus ~ .icon {
  color: #757575;
}
.control.has-icons-left .input.is-small ~ .icon,
.control.has-icons-left .select.is-small ~ .icon, .control.has-icons-right .input.is-small ~ .icon,
.control.has-icons-right .select.is-small ~ .icon {
  font-size: 0.85rem;
}
.control.has-icons-left .input.is-medium ~ .icon,
.control.has-icons-left .select.is-medium ~ .icon, .control.has-icons-right .input.is-medium ~ .icon,
.control.has-icons-right .select.is-medium ~ .icon {
  font-size: 1.25rem;
}
.control.has-icons-left .input.is-large ~ .icon,
.control.has-icons-left .select.is-large ~ .icon, .control.has-icons-right .input.is-large ~ .icon,
.control.has-icons-right .select.is-large ~ .icon {
  font-size: 1.5rem;
}
.control.has-icons-left .icon, .control.has-icons-right .icon {
  color: #cccccc;
  height: 2.25em;
  pointer-events: none;
  position: absolute;
  top: 0;
  width: 2.25em;
  z-index: 4;
}
.control.has-icons-left .input,
.control.has-icons-left .select select {
  padding-left: 2.25em;
}
.control.has-icons-left .icon.is-left {
  left: 0;
}
.control.has-icons-right .input,
.control.has-icons-right .select select {
  padding-right: 2.25em;
}
.control.has-icons-right .icon.is-right {
  right: 0;
}
.control.is-loading::after {
  position: absolute !important;
  right: 0.625em;
  top: 0.625em;
  z-index: 4;
}
.control.is-loading.is-small:after {
  font-size: 0.85rem;
}
.control.is-loading.is-medium:after {
  font-size: 1.25rem;
}
.control.is-loading.is-large:after {
  font-size: 1.5rem;
}

.icon {
  align-items: center;
  display: inline-flex;
  justify-content: center;
  height: 1.5rem;
  width: 1.5rem;
}
.icon.is-small {
  height: 1rem;
  width: 1rem;
}
.icon.is-medium {
  height: 2rem;
  width: 2rem;
}
.icon.is-large {
  height: 3rem;
  width: 3rem;
}

.image {
  display: block;
  position: relative;
}
.image img {
  display: block;
  height: auto;
  width: 100%;
}
.image img.is-rounded {
  border-radius: 290486px;
}
.image.is-square img, .image.is-1by1 img, .image.is-5by4 img, .image.is-4by3 img, .image.is-3by2 img, .image.is-5by3 img, .image.is-16by9 img, .image.is-2by1 img, .image.is-3by1 img, .image.is-4by5 img, .image.is-3by4 img, .image.is-2by3 img, .image.is-3by5 img, .image.is-9by16 img, .image.is-1by2 img, .image.is-1by3 img {
  height: 100%;
  width: 100%;
}
.image.is-square, .image.is-1by1 {
  padding-top: 100%;
}
.image.is-5by4 {
  padding-top: 80%;
}
.image.is-4by3 {
  padding-top: 75%;
}
.image.is-3by2 {
  padding-top: 66.6666%;
}
.image.is-5by3 {
  padding-top: 60%;
}
.image.is-16by9 {
  padding-top: 56.25%;
}
.image.is-2by1 {
  padding-top: 50%;
}
.image.is-3by1 {
  padding-top: 33.3333%;
}
.image.is-4by5 {
  padding-top: 125%;
}
.image.is-3by4 {
  padding-top: 133.3333%;
}
.image.is-2by3 {
  padding-top: 150%;
}
.image.is-3by5 {
  padding-top: 166.6666%;
}
.image.is-9by16 {
  padding-top: 177.7777%;
}
.image.is-1by2 {
  padding-top: 200%;
}
.image.is-1by3 {
  padding-top: 300%;
}
.image.is-16x16 {
  height: 16px;
  width: 16px;
}
.image.is-24x24 {
  height: 24px;
  width: 24px;
}
.image.is-32x32 {
  height: 32px;
  width: 32px;
}
.image.is-48x48 {
  height: 48px;
  width: 48px;
}
.image.is-64x64 {
  height: 64px;
  width: 64px;
}
.image.is-96x96 {
  height: 96px;
  width: 96px;
}
.image.is-128x128 {
  height: 128px;
  width: 128px;
}

.notification {
  background-color: whitesmoke;
  border-radius: 4px;
  padding: 0.75rem 1.25rem;
  position: relative;
}
.notification a:not(.button):not(.dropdown-item) {
  color: currentColor;
  text-decoration: underline;
}
.notification strong {
  color: currentColor;
}
.notification code,
.notification pre {
  background: white;
}
.notification pre code {
  background: transparent;
}
.notification > .delete {
  position: absolute;
  right: 0.5rem;
  top: 0.5rem;
}
.notification .title,
.notification .subtitle,
.notification .content {
  color: currentColor;
}
.notification.is-white {
  background-color: white;
  color: #0a0a0a;
}
.notification.is-black {
  background-color: #0a0a0a;
  color: white;
}
.notification.is-light {
  background-color: whitesmoke;
  color: #2d2d2d;
}
.notification.is-dark {
  background-color: #2d2d2d;
  color: whitesmoke;
}
.notification.is-primary {
  background-color: #b31b1b;
  color: #fff;
}
.notification.is-link {
  background-color: #0068ac;
  color: #fff;
}
.notification.is-info {
  background-color: #209cee;
  color: #fff;
}
.notification.is-success {
  background-color: #3cb521;
  color: #fff;
}
.notification.is-warning {
  background-color: #d47500;
  color: #fff;
}
.notification.is-danger {
  background-color: #cd0200;
  color: #fff;
}

.progress {
  -moz-appearance: none;
  -webkit-appearance: none;
  border: none;
  border-radius: 290486px;
  display: block;
  height: 1rem;
  overflow: hidden;
  padding: 0;
  width: 100%;
}
.progress::-webkit-progress-bar {
  background-color: #cccccc;
}
.progress::-webkit-progress-value {
  background-color: #333;
}
.progress::-moz-progress-bar {
  background-color: #333;
}
.progress::-ms-fill {
  background-color: #333;
  border: none;
}
.progress.is-white::-webkit-progress-value {
  background-color: white;
}
.progress.is-white::-moz-progress-bar {
  background-color: white;
}
.progress.is-white::-ms-fill {
  background-color: white;
}
.progress.is-black::-webkit-progress-value {
  background-color: #0a0a0a;
}
.progress.is-black::-moz-progress-bar {
  background-color: #0a0a0a;
}
.progress.is-black::-ms-fill {
  background-color: #0a0a0a;
}
.progress.is-light::-webkit-progress-value {
  background-color: whitesmoke;
}
.progress.is-light::-moz-progress-bar {
  background-color: whitesmoke;
}
.progress.is-light::-ms-fill {
  background-color: whitesmoke;
}
.progress.is-dark::-webkit-progress-value {
  background-color: #2d2d2d;
}
.progress.is-dark::-moz-progress-bar {
  background-color: #2d2d2d;
}
.progress.is-dark::-ms-fill {
  background-color: #2d2d2d;
}
.progress.is-primary::-webkit-progress-value {
  background-color: #b31b1b;
}
.progress.is-primary::-moz-progress-bar {
  background-color: #b31b1b;
}
.progress.is-primary::-ms-fill {
  background-color: #b31b1b;
}
.progress.is-link::-webkit-progress-value {
  background-color: #0068ac;
}
.progress.is-link::-moz-progress-bar {
  background-color: #0068ac;
}
.progress.is-link::-ms-fill {
  background-color: #0068ac;
}
.progress.is-info::-webkit-progress-value {
  background-color: #209cee;
}
.progress.is-info::-moz-progress-bar {
  background-color: #209cee;
}
.progress.is-info::-ms-fill {
  background-color: #209cee;
}
.progress.is-success::-webkit-progress-value {
  background-color: #3cb521;
}
.progress.is-success::-moz-progress-bar {
  background-color: #3cb521;
}
.progress.is-success::-ms-fill {
  background-color: #3cb521;
}
.progress.is-warning::-webkit-progress-value {
  background-color: #d47500;
}
.progress.is-warning::-moz-progress-bar {
  background-color: #d47500;
}
.progress.is-warning::-ms-fill {
  background-color: #d47500;
}
.progress.is-danger::-webkit-progress-value {
  background-color: #cd0200;
}
.progress.is-danger::-moz-progress-bar {
  background-color: #cd0200;
}
.progress.is-danger::-ms-fill {
  background-color: #cd0200;
}
.progress.is-small {
  height: 0.85rem;
}
.progress.is-medium {
  height: 1.25rem;
}
.progress.is-large {
  height: 1.5rem;
}

.table {
  background-color: white;
  color: #2d2d2d;
}
.table td,
.table th {
  border: 1px solid #cccccc;
  border-width: 0 0 1px;
  padding: 0.5em 0.75em;
  vertical-align: top;
}
.table td.is-white,
.table th.is-white {
  background-color: white;
  border-color: white;
  color: #0a0a0a;
}
.table td.is-black,
.table th.is-black {
  background-color: #0a0a0a;
  border-color: #0a0a0a;
  color: white;
}
.table td.is-light,
.table th.is-light {
  background-color: whitesmoke;
  border-color: whitesmoke;
  color: #2d2d2d;
}
.table td.is-dark,
.table th.is-dark {
  background-color: #2d2d2d;
  border-color: #2d2d2d;
  color: whitesmoke;
}
.table td.is-primary,
.table th.is-primary {
  background-color: #b31b1b;
  border-color: #b31b1b;
  color: #fff;
}
.table td.is-link,
.table th.is-link {
  background-color: #0068ac;
  border-color: #0068ac;
  color: #fff;
}
.table td.is-info,
.table th.is-info {
  background-color: #209cee;
  border-color: #209cee;
  color: #fff;
}
.table td.is-success,
.table th.is-success {
  background-color: #3cb521;
  border-color: #3cb521;
  color: #fff;
}
.table td.is-warning,
.table th.is-warning {
  background-color: #d47500;
  border-color: #d47500;
  color: #fff;
}
.table td.is-danger,
.table th.is-danger {
  background-color: #cd0200;
  border-color: #cd0200;
  color: #fff;
}
.table td.is-narrow,
.table th.is-narrow {
  white-space: nowrap;
  width: 1%;
}
.table td.is-selected,
.table th.is-selected {
  background-color: #b31b1b;
  color: #fff;
}
.table td.is-selected a,
.table td.is-selected strong,
.table th.is-selected a,
.table th.is-selected strong {
  color: currentColor;
}
.table th {
  color: #2d2d2d;
  text-align: left;
}
.table tr.is-selected {
  background-color: #b31b1b;
  color: #fff;
}
.table tr.is-selected a,
.table tr.is-selected strong {
  color: currentColor;
}
.table tr.is-selected td,
.table tr.is-selected th {
  border-color: #fff;
  color: currentColor;
}
.table thead td,
.table thead th {
  border-width: 0 0 2px;
  color: #2d2d2d;
}
.table tfoot td,
.table tfoot th {
  border-width: 2px 0 0;
  color: #2d2d2d;
}
.table tbody tr:last-child td,
.table tbody tr:last-child th {
  border-bottom-width: 0;
}
.table.is-bordered td,
.table.is-bordered th {
  border-width: 1px;
}
.table.is-bordered tr:last-child td,
.table.is-bordered tr:last-child th {
  border-bottom-width: 1px;
}
.table.is-fullwidth {
  width: 100%;
}
.table.is-hoverable tbody tr:not(.is-selected):hover {
  background-color: #fafafa;
}
.table.is-hoverable.is-striped tbody tr:not(.is-selected):hover {
  background-color: #fafafa;
}
.table.is-hoverable.is-striped tbody tr:not(.is-selected):hover:nth-child(even) {
  background-color: whitesmoke;
}
.table.is-narrow td,
.table.is-narrow th {
  padding: 0.25em 0.5em;
}
.table.is-striped tbody tr:not(.is-selected):nth-child(even) {
  background-color: #fafafa;
}

.table-container {
  -webkit-overflow-scrolling: touch;
  overflow: auto;
  overflow-y: hidden;
  max-width: 100%;
}

.tags {
  align-items: center;
  display: flex;
  flex-wrap: wrap;
  justify-content: flex-start;
}
.tags .tag {
  margin-bottom: 0.5rem;
}
.tags .tag:not(:last-child) {
  margin-right: 0.5rem;
}
.tags:last-child {
  margin-bottom: -0.5rem;
}
.tags:not(:last-child) {
  margin-bottom: 1rem;
}
.tags.has-addons .tag {
  margin-right: 0;
}
.tags.has-addons .tag:not(:first-child) {
  border-bottom-left-radius: 0;
  border-top-left-radius: 0;
}
.tags.has-addons .tag:not(:last-child) {
  border-bottom-right-radius: 0;
  border-top-right-radius: 0;
}
.tags.is-centered {
  justify-content: center;
}
.tags.is-centered .tag {
  margin-right: 0.25rem;
  margin-left: 0.25rem;
}
.tags.is-right {
  justify-content: flex-end;
}
.tags.is-right .tag:not(:first-child) {
  margin-left: 0.5rem;
}
.tags.is-right .tag:not(:last-child) {
  margin-right: 0;
}

.tag:not(body) {
  align-items: center;
  background-color: whitesmoke;
  border-radius: 4px;
  color: #333;
  display: inline-flex;
  font-size: 0.85rem;
  height: 2em;
  justify-content: center;
  line-height: 1.5;
  padding-left: 0.75em;
  padding-right: 0.75em;
  white-space: nowrap;
}
.tag:not(body) .delete {
  margin-left: 0.25rem;
  margin-right: -0.375rem;
}
.tag:not(body).is-white {
  background-color: white;
  color: #0a0a0a;
}
.tag:not(body).is-black {
  background-color: #0a0a0a;
  color: white;
}
.tag:not(body).is-light {
  background-color: whitesmoke;
  color: #2d2d2d;
}
.tag:not(body).is-dark {
  background-color: #2d2d2d;
  color: whitesmoke;
}
.tag:not(body).is-primary {
  background-color: #b31b1b;
  color: #fff;
}
.tag:not(body).is-link {
  background-color: #0068ac;
  color: #fff;
}
.tag:not(body).is-info {
  background-color: #209cee;
  color: #fff;
}
.tag:not(body).is-success {
  background-color: #3cb521;
  color: #fff;
}
.tag:not(body).is-warning {
  background-color: #d47500;
  color: #fff;
}
.tag:not(body).is-danger {
  background-color: #cd0200;
  color: #fff;
}
.tag:not(body).is-medium {
  font-size: 1rem;
}
.tag:not(body).is-large {
  font-size: 1.25rem;
}
.tag:not(body) .icon:first-child:not(:last-child) {
  margin-left: -0.375em;
  margin-right: 0.1875em;
}
.tag:not(body) .icon:last-child:not(:first-child) {
  margin-left: 0.1875em;
  margin-right: -0.375em;
}
.tag:not(body) .icon:first-child:last-child {
  margin-left: -0.375em;
  margin-right: -0.375em;
}
.tag:not(body).is-delete {
  margin-left: 1px;
  padding: 0;
  position: relative;
  width: 2em;
}
.tag:not(body).is-delete::before, .tag:not(body).is-delete::after {
  background-color: currentColor;
  content: "";
  display: block;
  left: 50%;
  position: absolute;
  top: 50%;
  transform: translateX(-50%) translateY(-50%) rotate(45deg);
  transform-origin: center center;
}
.tag:not(body).is-delete::before {
  height: 1px;
  width: 50%;
}
.tag:not(body).is-delete::after {
  height: 50%;
  width: 1px;
}
.tag:not(body).is-delete:hover, .tag:not(body).is-delete:focus {
  background-color: #e8e8e8;
}
.tag:not(body).is-delete:active {
  background-color: #dbdbdb;
}
.tag:not(body).is-rounded {
  border-radius: 290486px;
}

a.tag:hover {
  text-decoration: underline;
}

.title,
.subtitle {
  word-break: break-word;
}
.title em,
.title span,
.subtitle em,
.subtitle span {
  font-weight: inherit;
}
.title sub,
.subtitle sub {
  font-size: 0.75em;
}
.title sup,
.subtitle sup {
  font-size: 0.75em;
}
.title .tag,
.subtitle .tag {
  vertical-align: middle;
}

.title {
  color: #2d2d2d;
  font-size: 2rem;
  font-weight: 600;
  line-height: 1.125;
}
.title strong {
  color: inherit;
  font-weight: inherit;
}
.title + .highlight {
  margin-top: -0.75rem;
}
.title:not(.is-spaced) + .subtitle {
  margin-top: -1.25rem;
}
.title.is-1 {
  font-size: 3rem;
}
.title.is-2 {
  font-size: 2.5rem;
}
.title.is-3 {
  font-size: 2rem;
}
.title.is-4 {
  font-size: 1.5rem;
}
.title.is-5 {
  font-size: 1.25rem;
}
.title.is-6 {
  font-size: 1rem;
}
.title.is-7 {
  font-size: 0.85rem;
}

.subtitle {
  color: #757575;
  font-size: 1.25rem;
  font-weight: 400;
  line-height: 1.25;
}
.subtitle strong {
  color: #2d2d2d;
  font-weight: 600;
}
.subtitle:not(.is-spaced) + .title {
  margin-top: -1.25rem;
}
.subtitle.is-1 {
  font-size: 3rem;
}
.subtitle.is-2 {
  font-size: 2.5rem;
}
.subtitle.is-3 {
  font-size: 2rem;
}
.subtitle.is-4 {
  font-size: 1.5rem;
}
.subtitle.is-5 {
  font-size: 1.25rem;
}
.subtitle.is-6 {
  font-size: 1rem;
}
.subtitle.is-7 {
  font-size: 0.85rem;
}

.heading {
  display: block;
  font-size: 11px;
  letter-spacing: 1px;
  margin-bottom: 5px;
  text-transform: uppercase;
}

.highlight {
  font-weight: 400;
  max-width: 100%;
  overflow: hidden;
  padding: 0;
}
.highlight pre {
  overflow: auto;
  max-width: 100%;
}

.number {
  align-items: center;
  background-color: whitesmoke;
  border-radius: 290486px;
  display: inline-flex;
  font-size: 1.25rem;
  height: 2em;
  justify-content: center;
  margin-right: 1.5rem;
  min-width: 2.5em;
  padding: 0.25rem 0.5rem;
  text-align: center;
  vertical-align: top;
}

.breadcrumb {
  font-size: 1rem;
  white-space: nowrap;
}
.breadcrumb a {
  align-items: center;
  color: #0068ac;
  display: flex;
  justify-content: center;
  padding: 0 0.75em;
}
.breadcrumb a:hover {
  color: #2d2d2d;
}
.breadcrumb li {
  align-items: center;
  display: flex;
}
.breadcrumb li:first-child a {
  padding-left: 0;
}
.breadcrumb li.is-active a {
  color: #2d2d2d;
  cursor: default;
  pointer-events: none;
}
.breadcrumb li + li::before {
  color: #999999;
  content: "/";
}
.breadcrumb ul,
.breadcrumb ol {
  align-items: flex-start;
  display: flex;
  flex-wrap: wrap;
  justify-content: flex-start;
}
.breadcrumb .icon:first-child {
  margin-right: 0.5em;
}
.breadcrumb .icon:last-child {
  margin-left: 0.5em;
}
.breadcrumb.is-centered ol,
.breadcrumb.is-centered ul {
  justify-content: center;
}
.breadcrumb.is-right ol,
.breadcrumb.is-right ul {
  justify-content: flex-end;
}
.breadcrumb.is-small {
  font-size: 0.85rem;
}
.breadcrumb.is-medium {
  font-size: 1.25rem;
}
.breadcrumb.is-large {
  font-size: 1.5rem;
}
.breadcrumb.has-arrow-separator li + li::before {
  content: "→";
}
.breadcrumb.has-bullet-separator li + li::before {
  content: "•";
}
.breadcrumb.has-dot-separator li + li::before {
  content: "·";
}
.breadcrumb.has-succeeds-separator li + li::before {
  content: "≻";
}

.card {
  background-color: white;
  box-shadow: 0 2px 3px rgba(10, 10, 10, 0.1), 0 0 0 1px rgba(10, 10, 10, 0.1);
  color: #333;
  max-width: 100%;
  position: relative;
}

.card-header {
  background-color: transparent;
  align-items: stretch;
  box-shadow: 0 1px 2px rgba(10, 10, 10, 0.1);
  display: flex;
}

.card-header-title {
  align-items: center;
  color: #2d2d2d;
  display: flex;
  flex-grow: 1;
  font-weight: 700;
  padding: 0.75rem;
}
.card-header-title.is-centered {
  justify-content: center;
}

.card-header-icon {
  align-items: center;
  cursor: pointer;
  display: flex;
  justify-content: center;
  padding: 0.75rem;
}

.card-image {
  display: block;
  position: relative;
}

.card-content {
  background-color: transparent;
  padding: 1.5rem;
}

.card-footer {
  background-color: transparent;
  border-top: 1px solid #cccccc;
  align-items: stretch;
  display: flex;
}

.card-footer-item {
  align-items: center;
  display: flex;
  flex-basis: 0;
  flex-grow: 1;
  flex-shrink: 0;
  justify-content: center;
  padding: 0.75rem;
}
.card-footer-item:not(:last-child) {
  border-right: 1px solid #cccccc;
}

.card .media:not(:last-child) {
  margin-bottom: 0.75rem;
}

.dropdown {
  display: inline-flex;
  position: relative;
  vertical-align: top;
}
.dropdown.is-active .dropdown-menu, .dropdown.is-hoverable:hover .dropdown-menu {
  display: block;
}
.dropdown.is-right .dropdown-menu {
  left: auto;
  right: 0;
}
.dropdown.is-up .dropdown-menu {
  bottom: 100%;
  padding-bottom: 4px;
  padding-top: initial;
  top: auto;
}

.dropdown-menu {
  display: none;
  left: 0;
  min-width: 12rem;
  padding-top: 4px;
  position: absolute;
  top: 100%;
  z-index: 20;
}

.dropdown-content {
  background-color: white;
  border-radius: 4px;
  box-shadow: 0 2px 3px rgba(10, 10, 10, 0.1), 0 0 0 1px rgba(10, 10, 10, 0.1);
  padding-bottom: 0.5rem;
  padding-top: 0.5rem;
}

.dropdown-item {
  color: #333;
  display: block;
  font-size: 0.875rem;
  line-height: 1.5;
  padding: 0.375rem 1rem;
  position: relative;
}

a.dropdown-item,
button.dropdown-item {
  padding-right: 3rem;
  text-align: left;
  white-space: nowrap;
  width: 100%;
}
a.dropdown-item:hover,
button.dropdown-item:hover {
  background-color: whitesmoke;
  color: #0a0a0a;
}
a.dropdown-item.is-active,
button.dropdown-item.is-active {
  background-color: #0068ac;
  color: #fff;
}

.dropdown-divider {
  background-color: #cccccc;
  border: none;
  display: block;
  height: 1px;
  margin: 0.5rem 0;
}

.level {
  align-items: center;
  justify-content: space-between;
}
.level code {
  border-radius: 4px;
}
.level img {
  display: inline-block;
  vertical-align: top;
}
.level.is-mobile {
  display: flex;
}
.level.is-mobile .level-left,
.level.is-mobile .level-right {
  display: flex;
}
.level.is-mobile .level-left + .level-right {
  margin-top: 0;
}
.level.is-mobile .level-item:not(:last-child) {
  margin-bottom: 0;
  margin-right: 0.75rem;
}
.level.is-mobile .level-item:not(.is-narrow) {
  flex-grow: 1;
}
@media screen and (min-width: 769px), print {
  .level {
    display: flex;
  }
  .level > .level-item:not(.is-narrow) {
    flex-grow: 1;
  }
}

.level-item {
  align-items: center;
  display: flex;
  flex-basis: auto;
  flex-grow: 0;
  flex-shrink: 0;
  justify-content: center;
}
.level-item .title,
.level-item .subtitle {
  margin-bottom: 0;
}
@media screen and (max-width: 768px) {
  .level-item:not(:last-child) {
    margin-bottom: 0.75rem;
  }
}

.level-left,
.level-right {
  flex-basis: auto;
  flex-grow: 0;
  flex-shrink: 0;
}
.level-left .level-item.is-flexible,
.level-right .level-item.is-flexible {
  flex-grow: 1;
}
@media screen and (min-width: 769px), print {
  .level-left .level-item:not(:last-child),
.level-right .level-item:not(:last-child) {
    margin-right: 0.75rem;
  }
}

.level-left {
  align-items: center;
  justify-content: flex-start;
}
@media screen and (max-width: 768px) {
  .level-left + .level-right {
    margin-top: 1.5rem;
  }
}
@media screen and (min-width: 769px), print {
  .level-left {
    display: flex;
  }
}

.level-right {
  align-items: center;
  justify-content: flex-end;
}
@media screen and (min-width: 769px), print {
  .level-right {
    display: flex;
  }
}

.list {
  background-color: white;
  border-radius: 4px;
  box-shadow: 0 2px 3px rgba(10, 10, 10, 0.1), 0 0 0 1px rgba(10, 10, 10, 0.1);
}

.list-item {
  display: block;
  padding: 0.5em 1em;
}
.list-item:not(a) {
  color: #333;
}
.list-item:first-child {
  border-top-left-radius: 4px;
  border-top-right-radius: 4px;
}
.list-item:last-child {
  border-top-left-radius: 4px;
  border-top-right-radius: 4px;
}
.list-item:not(:last-child) {
  border-bottom: 1px solid #cccccc;
}
.list-item.is-active {
  background-color: #0068ac;
  color: #fff;
}

a.list-item {
  background-color: whitesmoke;
  cursor: pointer;
}

.media {
  align-items: flex-start;
  display: flex;
  text-align: left;
}
.media .content:not(:last-child) {
  margin-bottom: 0.75rem;
}
.media .media {
  border-top: 1px solid rgba(204, 204, 204, 0.5);
  display: flex;
  padding-top: 0.75rem;
}
.media .media .content:not(:last-child),
.media .media .control:not(:last-child) {
  margin-bottom: 0.5rem;
}
.media .media .media {
  padding-top: 0.5rem;
}
.media .media .media + .media {
  margin-top: 0.5rem;
}
.media + .media {
  border-top: 1px solid rgba(204, 204, 204, 0.5);
  margin-top: 1rem;
  padding-top: 1rem;
}
.media.is-large + .media {
  margin-top: 1.5rem;
  padding-top: 1.5rem;
}

.media-left,
.media-right {
  flex-basis: auto;
  flex-grow: 0;
  flex-shrink: 0;
}

.media-left {
  margin-right: 1rem;
}

.media-right {
  margin-left: 1rem;
}

.media-content {
  flex-basis: auto;
  flex-grow: 1;
  flex-shrink: 1;
  text-align: left;
}

@media screen and (max-width: 768px) {
  .media-content {
    overflow-x: auto;
  }
}
.menu {
  font-size: 1rem;
}
.menu.is-small {
  font-size: 0.85rem;
}
.menu.is-medium {
  font-size: 1.25rem;
}
.menu.is-large {
  font-size: 1.5rem;
}

.menu-list {
  line-height: 1.25;
}
.menu-list a {
  border-radius: 2px;
  color: #333;
  display: block;
  padding: 0.5em 0.75em;
}
.menu-list a:hover {
  background-color: whitesmoke;
  color: #2d2d2d;
}
.menu-list a.is-active {
  background-color: #0068ac;
  color: #fff;
}
.menu-list li ul {
  border-left: 1px solid #cccccc;
  margin: 0.75em;
  padding-left: 0.75em;
}

.menu-label {
  color: #757575;
  font-size: 0.75em;
  letter-spacing: 0.1em;
  text-transform: uppercase;
}
.menu-label:not(:first-child) {
  margin-top: 1em;
}
.menu-label:not(:last-child) {
  margin-bottom: 1em;
}

.message {
  background-color: whitesmoke;
  border-radius: 4px;
  font-size: 1rem;
}
.message strong {
  color: currentColor;
}
.message a:not(.button):not(.tag) {
  color: currentColor;
  text-decoration: underline;
}
.message.is-small {
  font-size: 0.85rem;
}
.message.is-medium {
  font-size: 1.25rem;
}
.message.is-large {
  font-size: 1.5rem;
}
.message.is-white {
  background-color: white;
}
.message.is-white .message-header {
  background-color: white;
  color: #0a0a0a;
}
.message.is-white .message-body {
  border-color: white;
  color: #4d4d4d;
}
.message.is-black {
  background-color: #fafafa;
}
.message.is-black .message-header {
  background-color: #0a0a0a;
  color: white;
}
.message.is-black .message-body {
  border-color: #0a0a0a;
  color: #0a0a0a;
}
.message.is-light {
  background-color: #fafafa;
}
.message.is-light .message-header {
  background-color: whitesmoke;
  color: #2d2d2d;
}
.message.is-light .message-body {
  border-color: whitesmoke;
  color: #4f4f4f;
}
.message.is-dark {
  background-color: #fafafa;
}
.message.is-dark .message-header {
  background-color: #2d2d2d;
  color: whitesmoke;
}
.message.is-dark .message-body {
  border-color: #2d2d2d;
  color: #242424;
}
.message.is-primary {
  background-color: #fef6f6;
}
.message.is-primary .message-header {
  background-color: #b31b1b;
  color: #fff;
}
.message.is-primary .message-body {
  border-color: #b31b1b;
  color: #881818;
}
.message.is-link {
  background-color: #f5fbff;
}
.message.is-link .message-header {
  background-color: #0068ac;
  color: #fff;
}
.message.is-link .message-body {
  border-color: #0068ac;
  color: #03426c;
}
.message.is-info {
  background-color: #f6fbfe;
}
.message.is-info .message-header {
  background-color: #209cee;
  color: #fff;
}
.message.is-info .message-body {
  border-color: #209cee;
  color: #12537e;
}
.message.is-success {
  background-color: #f8fdf6;
}
.message.is-success .message-header {
  background-color: #3cb521;
  color: #fff;
}
.message.is-success .message-body {
  border-color: #3cb521;
  color: #173a10;
}
.message.is-warning {
  background-color: #fffaf5;
}
.message.is-warning .message-header {
  background-color: #d47500;
  color: #fff;
}
.message.is-warning .message-body {
  border-color: #d47500;
  color: #5d3605;
}
.message.is-danger {
  background-color: #fff5f5;
}
.message.is-danger .message-header {
  background-color: #cd0200;
  color: #fff;
}
.message.is-danger .message-body {
  border-color: #cd0200;
  color: #970503;
}

.message-header {
  align-items: center;
  background-color: #333;
  border-radius: 4px 4px 0 0;
  color: #fff;
  display: flex;
  font-weight: 700;
  justify-content: space-between;
  line-height: 1.25;
  padding: 0.75em 1em;
  position: relative;
}
.message-header .delete {
  flex-grow: 0;
  flex-shrink: 0;
  margin-left: 0.75em;
}
.message-header + .message-body {
  border-width: 1px;
  border-top-left-radius: 0;
  border-top-right-radius: 0;
}

.message-body {
  border-color: #cccccc;
  border-radius: 4px;
  border-style: solid;
  border-width: 1px;
  color: #333;
  padding: 1.25em 1.5em;
}
.message-body code,
.message-body pre {
  background-color: white;
}
.message-body pre code {
  background-color: transparent;
}

.modal {
  align-items: center;
  display: none;
  flex-direction: column;
  justify-content: center;
  overflow: hidden;
  position: fixed;
  z-index: 40;
}
.modal.is-active {
  display: flex;
}

.modal-background {
  background-color: rgba(10, 10, 10, 0.86);
}

.modal-content,
.modal-card {
  margin: 0 20px;
  max-height: calc(100vh - 160px);
  overflow: auto;
  position: relative;
  width: 100%;
}
@media screen and (min-width: 769px), print {
  .modal-content,
.modal-card {
    margin: 0 auto;
    max-height: calc(100vh - 40px);
    width: 640px;
  }
}

.modal-close {
  background: none;
  height: 40px;
  position: fixed;
  right: 20px;
  top: 20px;
  width: 40px;
}

.modal-card {
  display: flex;
  flex-direction: column;
  max-height: calc(100vh - 40px);
  overflow: hidden;
  -ms-overflow-y: visible;
}

.modal-card-head,
.modal-card-foot {
  align-items: center;
  background-color: whitesmoke;
  display: flex;
  flex-shrink: 0;
  justify-content: flex-start;
  padding: 20px;
  position: relative;
}

.modal-card-head {
  border-bottom: 1px solid #cccccc;
  border-top-left-radius: 6px;
  border-top-right-radius: 6px;
}

.modal-card-title {
  color: #2d2d2d;
  flex-grow: 1;
  flex-shrink: 0;
  font-size: 1.5rem;
  line-height: 1;
}

.modal-card-foot {
  border-bottom-left-radius: 6px;
  border-bottom-right-radius: 6px;
  border-top: 1px solid #cccccc;
}
.modal-card-foot .button:not(:last-child) {
  margin-right: 10px;
}

.modal-card-body {
  -webkit-overflow-scrolling: touch;
  background-color: white;
  flex-grow: 1;
  flex-shrink: 1;
  overflow: auto;
  padding: 20px;
}

.navbar {
  background-color: white;
  min-height: 3.25rem;
  position: relative;
  z-index: 30;
}
.navbar.is-white {
  background-color: white;
  color: #0a0a0a;
}
.navbar.is-white .navbar-brand > .navbar-item,
.navbar.is-white .navbar-brand .navbar-link {
  color: #0a0a0a;
}
.navbar.is-white .navbar-brand > a.navbar-item:hover, .navbar.is-white .navbar-brand > a.navbar-item.is-active,
.navbar.is-white .navbar-brand .navbar-link:hover,
.navbar.is-white .navbar-brand .navbar-link.is-active {
  background-color: #f2f2f2;
  color: #0a0a0a;
}
.navbar.is-white .navbar-brand .navbar-link::after {
  border-color: #0a0a0a;
}
.navbar.is-white .navbar-burger {
  color: #0a0a0a;
}
@media screen and (min-width: 1088px) {
  .navbar.is-white .navbar-start > .navbar-item,
.navbar.is-white .navbar-start .navbar-link,
.navbar.is-white .navbar-end > .navbar-item,
.navbar.is-white .navbar-end .navbar-link {
    color: #0a0a0a;
  }
  .navbar.is-white .navbar-start > a.navbar-item:hover, .navbar.is-white .navbar-start > a.navbar-item.is-active,
.navbar.is-white .navbar-start .navbar-link:hover,
.navbar.is-white .navbar-start .navbar-link.is-active,
.navbar.is-white .navbar-end > a.navbar-item:hover,
.navbar.is-white .navbar-end > a.navbar-item.is-active,
.navbar.is-white .navbar-end .navbar-link:hover,
.navbar.is-white .navbar-end .navbar-link.is-active {
    background-color: #f2f2f2;
    color: #0a0a0a;
  }
  .navbar.is-white .navbar-start .navbar-link::after,
.navbar.is-white .navbar-end .navbar-link::after {
    border-color: #0a0a0a;
  }
  .navbar.is-white .navbar-item.has-dropdown:hover .navbar-link,
.navbar.is-white .navbar-item.has-dropdown.is-active .navbar-link {
    background-color: #f2f2f2;
    color: #0a0a0a;
  }
  .navbar.is-white .navbar-dropdown a.navbar-item.is-active {
    background-color: white;
    color: #0a0a0a;
  }
}
.navbar.is-black {
  background-color: #0a0a0a;
  color: white;
}
.navbar.is-black .navbar-brand > .navbar-item,
.navbar.is-black .navbar-brand .navbar-link {
  color: white;
}
.navbar.is-black .navbar-brand > a.navbar-item:hover, .navbar.is-black .navbar-brand > a.navbar-item.is-active,
.navbar.is-black .navbar-brand .navbar-link:hover,
.navbar.is-black .navbar-brand .navbar-link.is-active {
  background-color: black;
  color: white;
}
.navbar.is-black .navbar-brand .navbar-link::after {
  border-color: white;
}
.navbar.is-black .navbar-burger {
  color: white;
}
@media screen and (min-width: 1088px) {
  .navbar.is-black .navbar-start > .navbar-item,
.navbar.is-black .navbar-start .navbar-link,
.navbar.is-black .navbar-end > .navbar-item,
.navbar.is-black .navbar-end .navbar-link {
    color: white;
  }
  .navbar.is-black .navbar-start > a.navbar-item:hover, .navbar.is-black .navbar-start > a.navbar-item.is-active,
.navbar.is-black .navbar-start .navbar-link:hover,
.navbar.is-black .navbar-start .navbar-link.is-active,
.navbar.is-black .navbar-end > a.navbar-item:hover,
.navbar.is-black .navbar-end > a.navbar-item.is-active,
.navbar.is-black .navbar-end .navbar-link:hover,
.navbar.is-black .navbar-end .navbar-link.is-active {
    background-color: black;
    color: white;
  }
  .navbar.is-black .navbar-start .navbar-link::after,
.navbar.is-black .navbar-end .navbar-link::after {
    border-color: white;
  }
  .navbar.is-black .navbar-item.has-dropdown:hover .navbar-link,
.navbar.is-black .navbar-item.has-dropdown.is-active .navbar-link {
    background-color: black;
    color: white;
  }
  .navbar.is-black .navbar-dropdown a.navbar-item.is-active {
    background-color: #0a0a0a;
    color: white;
  }
}
.navbar.is-light {
  background-color: whitesmoke;
  color: #2d2d2d;
}
.navbar.is-light .navbar-brand > .navbar-item,
.navbar.is-light .navbar-brand .navbar-link {
  color: #2d2d2d;
}
.navbar.is-light .navbar-brand > a.navbar-item:hover, .navbar.is-light .navbar-brand > a.navbar-item.is-active,
.navbar.is-light .navbar-brand .navbar-link:hover,
.navbar.is-light .navbar-brand .navbar-link.is-active {
  background-color: #e8e8e8;
  color: #2d2d2d;
}
.navbar.is-light .navbar-brand .navbar-link::after {
  border-color: #2d2d2d;
}
.navbar.is-light .navbar-burger {
  color: #2d2d2d;
}
@media screen and (min-width: 1088px) {
  .navbar.is-light .navbar-start > .navbar-item,
.navbar.is-light .navbar-start .navbar-link,
.navbar.is-light .navbar-end > .navbar-item,
.navbar.is-light .navbar-end .navbar-link {
    color: #2d2d2d;
  }
  .navbar.is-light .navbar-start > a.navbar-item:hover, .navbar.is-light .navbar-start > a.navbar-item.is-active,
.navbar.is-light .navbar-start .navbar-link:hover,
.navbar.is-light .navbar-start .navbar-link.is-active,
.navbar.is-light .navbar-end > a.navbar-item:hover,
.navbar.is-light .navbar-end > a.navbar-item.is-active,
.navbar.is-light .navbar-end .navbar-link:hover,
.navbar.is-light .navbar-end .navbar-link.is-active {
    background-color: #e8e8e8;
    color: #2d2d2d;
  }
  .navbar.is-light .navbar-start .navbar-link::after,
.navbar.is-light .navbar-end .navbar-link::after {
    border-color: #2d2d2d;
  }
  .navbar.is-light .navbar-item.has-dropdown:hover .navbar-link,
.navbar.is-light .navbar-item.has-dropdown.is-active .navbar-link {
    background-color: #e8e8e8;
    color: #2d2d2d;
  }
  .navbar.is-light .navbar-dropdown a.navbar-item.is-active {
    background-color: whitesmoke;
    color: #2d2d2d;
  }
}
.navbar.is-dark {
  background-color: #2d2d2d;
  color: whitesmoke;
}
.navbar.is-dark .navbar-brand > .navbar-item,
.navbar.is-dark .navbar-brand .navbar-link {
  color: whitesmoke;
}
.navbar.is-dark .navbar-brand > a.navbar-item:hover, .navbar.is-dark .navbar-brand > a.navbar-item.is-active,
.navbar.is-dark .navbar-brand .navbar-link:hover,
.navbar.is-dark .navbar-brand .navbar-link.is-active {
  background-color: #202020;
  color: whitesmoke;
}
.navbar.is-dark .navbar-brand .navbar-link::after {
  border-color: whitesmoke;
}
.navbar.is-dark .navbar-burger {
  color: whitesmoke;
}
@media screen and (min-width: 1088px) {
  .navbar.is-dark .navbar-start > .navbar-item,
.navbar.is-dark .navbar-start .navbar-link,
.navbar.is-dark .navbar-end > .navbar-item,
.navbar.is-dark .navbar-end .navbar-link {
    color: whitesmoke;
  }
  .navbar.is-dark .navbar-start > a.navbar-item:hover, .navbar.is-dark .navbar-start > a.navbar-item.is-active,
.navbar.is-dark .navbar-start .navbar-link:hover,
.navbar.is-dark .navbar-start .navbar-link.is-active,
.navbar.is-dark .navbar-end > a.navbar-item:hover,
.navbar.is-dark .navbar-end > a.navbar-item.is-active,
.navbar.is-dark .navbar-end .navbar-link:hover,
.navbar.is-dark .navbar-end .navbar-link.is-active {
    background-color: #202020;
    color: whitesmoke;
  }
  .navbar.is-dark .navbar-start .navbar-link::after,
.navbar.is-dark .navbar-end .navbar-link::after {
    border-color: whitesmoke;
  }
  .navbar.is-dark .navbar-item.has-dropdown:hover .navbar-link,
.navbar.is-dark .navbar-item.has-dropdown.is-active .navbar-link {
    background-color: #202020;
    color: whitesmoke;
  }
  .navbar.is-dark .navbar-dropdown a.navbar-item.is-active {
    background-color: #2d2d2d;
    color: whitesmoke;
  }
}
.navbar.is-primary {
  background-color: #b31b1b;
  color: #fff;
}
.navbar.is-primary .navbar-brand > .navbar-item,
.navbar.is-primary .navbar-brand .navbar-link {
  color: #fff;
}
.navbar.is-primary .navbar-brand > a.navbar-item:hover, .navbar.is-primary .navbar-brand > a.navbar-item.is-active,
.navbar.is-primary .navbar-brand .navbar-link:hover,
.navbar.is-primary .navbar-brand .navbar-link.is-active {
  background-color: #9d1818;
  color: #fff;
}
.navbar.is-primary .navbar-brand .navbar-link::after {
  border-color: #fff;
}
.navbar.is-primary .navbar-burger {
  color: #fff;
}
@media screen and (min-width: 1088px) {
  .navbar.is-primary .navbar-start > .navbar-item,
.navbar.is-primary .navbar-start .navbar-link,
.navbar.is-primary .navbar-end > .navbar-item,
.navbar.is-primary .navbar-end .navbar-link {
    color: #fff;
  }
  .navbar.is-primary .navbar-start > a.navbar-item:hover, .navbar.is-primary .navbar-start > a.navbar-item.is-active,
.navbar.is-primary .navbar-start .navbar-link:hover,
.navbar.is-primary .navbar-start .navbar-link.is-active,
.navbar.is-primary .navbar-end > a.navbar-item:hover,
.navbar.is-primary .navbar-end > a.navbar-item.is-active,
.navbar.is-primary .navbar-end .navbar-link:hover,
.navbar.is-primary .navbar-end .navbar-link.is-active {
    background-color: #9d1818;
    color: #fff;
  }
  .navbar.is-primary .navbar-start .navbar-link::after,
.navbar.is-primary .navbar-end .navbar-link::after {
    border-color: #fff;
  }
  .navbar.is-primary .navbar-item.has-dropdown:hover .navbar-link,
.navbar.is-primary .navbar-item.has-dropdown.is-active .navbar-link {
    background-color: #9d1818;
    color: #fff;
  }
  .navbar.is-primary .navbar-dropdown a.navbar-item.is-active {
    background-color: #b31b1b;
    color: #fff;
  }
}
.navbar.is-link {
  background-color: #0068ac;
  color: #fff;
}
.navbar.is-link .navbar-brand > .navbar-item,
.navbar.is-link .navbar-brand .navbar-link {
  color: #fff;
}
.navbar.is-link .navbar-brand > a.navbar-item:hover, .navbar.is-link .navbar-brand > a.navbar-item.is-active,
.navbar.is-link .navbar-brand .navbar-link:hover,
.navbar.is-link .navbar-brand .navbar-link.is-active {
  background-color: #005993;
  color: #fff;
}
.navbar.is-link .navbar-brand .navbar-link::after {
  border-color: #fff;
}
.navbar.is-link .navbar-burger {
  color: #fff;
}
@media screen and (min-width: 1088px) {
  .navbar.is-link .navbar-start > .navbar-item,
.navbar.is-link .navbar-start .navbar-link,
.navbar.is-link .navbar-end > .navbar-item,
.navbar.is-link .navbar-end .navbar-link {
    color: #fff;
  }
  .navbar.is-link .navbar-start > a.navbar-item:hover, .navbar.is-link .navbar-start > a.navbar-item.is-active,
.navbar.is-link .navbar-start .navbar-link:hover,
.navbar.is-link .navbar-start .navbar-link.is-active,
.navbar.is-link .navbar-end > a.navbar-item:hover,
.navbar.is-link .navbar-end > a.navbar-item.is-active,
.navbar.is-link .navbar-end .navbar-link:hover,
.navbar.is-link .navbar-end .navbar-link.is-active {
    background-color: #005993;
    color: #fff;
  }
  .navbar.is-link .navbar-start .navbar-link::after,
.navbar.is-link .navbar-end .navbar-link::after {
    border-color: #fff;
  }
  .navbar.is-link .navbar-item.has-dropdown:hover .navbar-link,
.navbar.is-link .navbar-item.has-dropdown.is-active .navbar-link {
    background-color: #005993;
    color: #fff;
  }
  .navbar.is-link .navbar-dropdown a.navbar-item.is-active {
    background-color: #0068ac;
    color: #fff;
  }
}
.navbar.is-info {
  background-color: #209cee;
  color: #fff;
}
.navbar.is-info .navbar-brand > .navbar-item,
.navbar.is-info .navbar-brand .navbar-link {
  color: #fff;
}
.navbar.is-info .navbar-brand > a.navbar-item:hover, .navbar.is-info .navbar-brand > a.navbar-item.is-active,
.navbar.is-info .navbar-brand .navbar-link:hover,
.navbar.is-info .navbar-brand .navbar-link.is-active {
  background-color: #118fe4;
  color: #fff;
}
.navbar.is-info .navbar-brand .navbar-link::after {
  border-color: #fff;
}
.navbar.is-info .navbar-burger {
  color: #fff;
}
@media screen and (min-width: 1088px) {
  .navbar.is-info .navbar-start > .navbar-item,
.navbar.is-info .navbar-start .navbar-link,
.navbar.is-info .navbar-end > .navbar-item,
.navbar.is-info .navbar-end .navbar-link {
    color: #fff;
  }
  .navbar.is-info .navbar-start > a.navbar-item:hover, .navbar.is-info .navbar-start > a.navbar-item.is-active,
.navbar.is-info .navbar-start .navbar-link:hover,
.navbar.is-info .navbar-start .navbar-link.is-active,
.navbar.is-info .navbar-end > a.navbar-item:hover,
.navbar.is-info .navbar-end > a.navbar-item.is-active,
.navbar.is-info .navbar-end .navbar-link:hover,
.navbar.is-info .navbar-end .navbar-link.is-active {
    background-color: #118fe4;
    color: #fff;
  }
  .navbar.is-info .navbar-start .navbar-link::after,
.navbar.is-info .navbar-end .navbar-link::after {
    border-color: #fff;
  }
  .navbar.is-info .navbar-item.has-dropdown:hover .navbar-link,
.navbar.is-info .navbar-item.has-dropdown.is-active .navbar-link {
    background-color: #118fe4;
    color: #fff;
  }
  .navbar.is-info .navbar-dropdown a.navbar-item.is-active {
    background-color: #209cee;
    color: #fff;
  }
}
.navbar.is-success {
  background-color: #3cb521;
  color: #fff;
}
.navbar.is-success .navbar-brand > .navbar-item,
.navbar.is-success .navbar-brand .navbar-link {
  color: #fff;
}
.navbar.is-success .navbar-brand > a.navbar-item:hover, .navbar.is-success .navbar-brand > a.navbar-item.is-active,
.navbar.is-success .navbar-brand .navbar-link:hover,
.navbar.is-success .navbar-brand .navbar-link.is-active {
  background-color: #359f1d;
  color: #fff;
}
.navbar.is-success .navbar-brand .navbar-link::after {
  border-color: #fff;
}
.navbar.is-success .navbar-burger {
  color: #fff;
}
@media screen and (min-width: 1088px) {
  .navbar.is-success .navbar-start > .navbar-item,
.navbar.is-success .navbar-start .navbar-link,
.navbar.is-success .navbar-end > .navbar-item,
.navbar.is-success .navbar-end .navbar-link {
    color: #fff;
  }
  .navbar.is-success .navbar-start > a.navbar-item:hover, .navbar.is-success .navbar-start > a.navbar-item.is-active,
.navbar.is-success .navbar-start .navbar-link:hover,
.navbar.is-success .navbar-start .navbar-link.is-active,
.navbar.is-success .navbar-end > a.navbar-item:hover,
.navbar.is-success .navbar-end > a.navbar-item.is-active,
.navbar.is-success .navbar-end .navbar-link:hover,
.navbar.is-success .navbar-end .navbar-link.is-active {
    background-color: #359f1d;
    color: #fff;
  }
  .navbar.is-success .navbar-start .navbar-link::after,
.navbar.is-success .navbar-end .navbar-link::after {
    border-color: #fff;
  }
  .navbar.is-success .navbar-item.has-dropdown:hover .navbar-link,
.navbar.is-success .navbar-item.has-dropdown.is-active .navbar-link {
    background-color: #359f1d;
    color: #fff;
  }
  .navbar.is-success .navbar-dropdown a.navbar-item.is-active {
    background-color: #3cb521;
    color: #fff;
  }
}
.navbar.is-warning {
  background-color: #d47500;
  color: #fff;
}
.navbar.is-warning .navbar-brand > .navbar-item,
.navbar.is-warning .navbar-brand .navbar-link {
  color: #fff;
}
.navbar.is-warning .navbar-brand > a.navbar-item:hover, .navbar.is-warning .navbar-brand > a.navbar-item.is-active,
.navbar.is-warning .navbar-brand .navbar-link:hover,
.navbar.is-warning .navbar-brand .navbar-link.is-active {
  background-color: #bb6700;
  color: #fff;
}
.navbar.is-warning .navbar-brand .navbar-link::after {
  border-color: #fff;
}
.navbar.is-warning .navbar-burger {
  color: #fff;
}
@media screen and (min-width: 1088px) {
  .navbar.is-warning .navbar-start > .navbar-item,
.navbar.is-warning .navbar-start .navbar-link,
.navbar.is-warning .navbar-end > .navbar-item,
.navbar.is-warning .navbar-end .navbar-link {
    color: #fff;
  }
  .navbar.is-warning .navbar-start > a.navbar-item:hover, .navbar.is-warning .navbar-start > a.navbar-item.is-active,
.navbar.is-warning .navbar-start .navbar-link:hover,
.navbar.is-warning .navbar-start .navbar-link.is-active,
.navbar.is-warning .navbar-end > a.navbar-item:hover,
.navbar.is-warning .navbar-end > a.navbar-item.is-active,
.navbar.is-warning .navbar-end .navbar-link:hover,
.navbar.is-warning .navbar-end .navbar-link.is-active {
    background-color: #bb6700;
    color: #fff;
  }
  .navbar.is-warning .navbar-start .navbar-link::after,
.navbar.is-warning .navbar-end .navbar-link::after {
    border-color: #fff;
  }
  .navbar.is-warning .navbar-item.has-dropdown:hover .navbar-link,
.navbar.is-warning .navbar-item.has-dropdown.is-active .navbar-link {
    background-color: #bb6700;
    color: #fff;
  }
  .navbar.is-warning .navbar-dropdown a.navbar-item.is-active {
    background-color: #d47500;
    color: #fff;
  }
}
.navbar.is-danger {
  background-color: #cd0200;
  color: #fff;
}
.navbar.is-danger .navbar-brand > .navbar-item,
.navbar.is-danger .navbar-brand .navbar-link {
  color: #fff;
}
.navbar.is-danger .navbar-brand > a.navbar-item:hover, .navbar.is-danger .navbar-brand > a.navbar-item.is-active,
.navbar.is-danger .navbar-brand .navbar-link:hover,
.navbar.is-danger .navbar-brand .navbar-link.is-active {
  background-color: #b40200;
  color: #fff;
}
.navbar.is-danger .navbar-brand .navbar-link::after {
  border-color: #fff;
}
.navbar.is-danger .navbar-burger {
  color: #fff;
}
@media screen and (min-width: 1088px) {
  .navbar.is-danger .navbar-start > .navbar-item,
.navbar.is-danger .navbar-start .navbar-link,
.navbar.is-danger .navbar-end > .navbar-item,
.navbar.is-danger .navbar-end .navbar-link {
    color: #fff;
  }
  .navbar.is-danger .navbar-start > a.navbar-item:hover, .navbar.is-danger .navbar-start > a.navbar-item.is-active,
.navbar.is-danger .navbar-start .navbar-link:hover,
.navbar.is-danger .navbar-start .navbar-link.is-active,
.navbar.is-danger .navbar-end > a.navbar-item:hover,
.navbar.is-danger .navbar-end > a.navbar-item.is-active,
.navbar.is-danger .navbar-end .navbar-link:hover,
.navbar.is-danger .navbar-end .navbar-link.is-active {
    background-color: #b40200;
    color: #fff;
  }
  .navbar.is-danger .navbar-start .navbar-link::after,
.navbar.is-danger .navbar-end .navbar-link::after {
    border-color: #fff;
  }
  .navbar.is-danger .navbar-item.has-dropdown:hover .navbar-link,
.navbar.is-danger .navbar-item.has-dropdown.is-active .navbar-link {
    background-color: #b40200;
    color: #fff;
  }
  .navbar.is-danger .navbar-dropdown a.navbar-item.is-active {
    background-color: #cd0200;
    color: #fff;
  }
}
.navbar > .container {
  align-items: stretch;
  display: flex;
  min-height: 3.25rem;
  width: 100%;
}
.navbar.has-shadow {
  box-shadow: 0 2px 0 0 whitesmoke;
}
.navbar.is-fixed-bottom, .navbar.is-fixed-top {
  left: 0;
  position: fixed;
  right: 0;
  z-index: 30;
}
.navbar.is-fixed-bottom {
  bottom: 0;
}
.navbar.is-fixed-bottom.has-shadow {
  box-shadow: 0 -2px 0 0 whitesmoke;
}
.navbar.is-fixed-top {
  top: 0;
}

html.has-navbar-fixed-top,
body.has-navbar-fixed-top {
  padding-top: 3.25rem;
}
html.has-navbar-fixed-bottom,
body.has-navbar-fixed-bottom {
  padding-bottom: 3.25rem;
}

.navbar-brand,
.navbar-tabs {
  align-items: stretch;
  display: flex;
  flex-shrink: 0;
  min-height: 3.25rem;
}

.navbar-brand a.navbar-item:hover {
  background-color: transparent;
}

.navbar-tabs {
  -webkit-overflow-scrolling: touch;
  max-width: 100vw;
  overflow-x: auto;
  overflow-y: hidden;
}

.navbar-burger {
  color: #333;
  cursor: pointer;
  display: block;
  height: 3.25rem;
  position: relative;
  width: 3.25rem;
  margin-left: auto;
}
.navbar-burger span {
  background-color: currentColor;
  display: block;
  height: 1px;
  left: calc(50% - 8px);
  position: absolute;
  transform-origin: center;
  transition-duration: 86ms;
  transition-property: background-color, opacity, transform;
  transition-timing-function: ease-out;
  width: 16px;
}
.navbar-burger span:nth-child(1) {
  top: calc(50% - 6px);
}
.navbar-burger span:nth-child(2) {
  top: calc(50% - 1px);
}
.navbar-burger span:nth-child(3) {
  top: calc(50% + 4px);
}
.navbar-burger:hover {
  background-color: rgba(0, 0, 0, 0.05);
}
.navbar-burger.is-active span:nth-child(1) {
  transform: translateY(5px) rotate(45deg);
}
.navbar-burger.is-active span:nth-child(2) {
  opacity: 0;
}
.navbar-burger.is-active span:nth-child(3) {
  transform: translateY(-5px) rotate(-45deg);
}

.navbar-menu {
  display: none;
}

.navbar-item,
.navbar-link {
  color: #333;
  display: block;
  line-height: 1.5;
  padding: 0.5rem 0.75rem;
  position: relative;
}
.navbar-item .icon:only-child,
.navbar-link .icon:only-child {
  margin-left: -0.25rem;
  margin-right: -0.25rem;
}

a.navbar-item,
.navbar-link {
  cursor: pointer;
}
a.navbar-item:hover, a.navbar-item.is-active,
.navbar-link:hover,
.navbar-link.is-active {
  background-color: transparent;
  color: #0068ac;
}

.navbar-item {
  display: block;
  flex-grow: 0;
  flex-shrink: 0;
}
.navbar-item img {
  max-height: 1.75rem;
}
.navbar-item.has-dropdown {
  padding: 0;
}
.navbar-item.is-expanded {
  flex-grow: 1;
  flex-shrink: 1;
}
.navbar-item.is-tab {
  border-bottom: 1px solid transparent;
  min-height: 3.25rem;
  padding-bottom: calc(0.5rem - 1px);
}
.navbar-item.is-tab:hover {
  background-color: transparent;
  border-bottom-color: #0068ac;
}
.navbar-item.is-tab.is-active {
  background-color: transparent;
  border-bottom-color: #0068ac;
  border-bottom-style: solid;
  border-bottom-width: 3px;
  color: #0068ac;
  padding-bottom: calc(0.5rem - 3px);
}

.navbar-content {
  flex-grow: 1;
  flex-shrink: 1;
}

.navbar-link:not(.is-arrowless) {
  padding-right: 2.5em;
}
.navbar-link:not(.is-arrowless)::after {
  border-color: #0068ac;
  margin-top: -0.375em;
  right: 1.125em;
}

.navbar-dropdown {
  font-size: 0.875rem;
  padding-bottom: 0.5rem;
  padding-top: 0.5rem;
}
.navbar-dropdown .navbar-item {
  padding-left: 1.5rem;
  padding-right: 1.5rem;
}

.navbar-divider {
  background-color: whitesmoke;
  border: none;
  display: none;
  height: 2px;
  margin: 0.5rem 0;
}

@media screen and (max-width: 1087px) {
  .navbar > .container {
    display: block;
  }

  .navbar-brand .navbar-item,
.navbar-tabs .navbar-item {
    align-items: center;
    display: flex;
  }

  .navbar-link::after {
    display: none;
  }

  .navbar-menu {
    background-color: white;
    box-shadow: 0 8px 16px rgba(10, 10, 10, 0.1);
    padding: 0.5rem 0;
  }
  .navbar-menu.is-active {
    display: block;
  }

  .navbar.is-fixed-bottom-touch, .navbar.is-fixed-top-touch {
    left: 0;
    position: fixed;
    right: 0;
    z-index: 30;
  }
  .navbar.is-fixed-bottom-touch {
    bottom: 0;
  }
  .navbar.is-fixed-bottom-touch.has-shadow {
    box-shadow: 0 -2px 3px rgba(10, 10, 10, 0.1);
  }
  .navbar.is-fixed-top-touch {
    top: 0;
  }
  .navbar.is-fixed-top .navbar-menu, .navbar.is-fixed-top-touch .navbar-menu {
    -webkit-overflow-scrolling: touch;
    max-height: calc(100vh - 3.25rem);
    overflow: auto;
  }

  html.has-navbar-fixed-top-touch,
body.has-navbar-fixed-top-touch {
    padding-top: 3.25rem;
  }
  html.has-navbar-fixed-bottom-touch,
body.has-navbar-fixed-bottom-touch {
    padding-bottom: 3.25rem;
  }
}
@media screen and (min-width: 1088px) {
  .navbar,
.navbar-menu,
.navbar-start,
.navbar-end {
    align-items: stretch;
    display: flex;
  }

  .navbar {
    min-height: 3.25rem;
  }
  .navbar.is-spaced {
    padding: 1rem 2rem;
  }
  .navbar.is-spaced .navbar-start,
.navbar.is-spaced .navbar-end {
    align-items: center;
  }
  .navbar.is-spaced a.navbar-item,
.navbar.is-spaced .navbar-link {
    border-radius: 4px;
  }
  .navbar.is-transparent a.navbar-item:hover, .navbar.is-transparent a.navbar-item.is-active,
.navbar.is-transparent .navbar-link:hover,
.navbar.is-transparent .navbar-link.is-active {
    background-color: transparent !important;
  }
  .navbar.is-transparent .navbar-item.has-dropdown.is-active .navbar-link, .navbar.is-transparent .navbar-item.has-dropdown.is-hoverable:hover .navbar-link {
    background-color: transparent !important;
  }
  .navbar.is-transparent .navbar-dropdown a.navbar-item:hover {
    background-color: whitesmoke;
    color: #0a0a0a;
  }
  .navbar.is-transparent .navbar-dropdown a.navbar-item.is-active {
    background-color: whitesmoke;
    color: #0068ac;
  }

  .navbar-burger {
    display: none;
  }

  .navbar-item,
.navbar-link {
    align-items: center;
    display: flex;
  }

  .navbar-item {
    display: flex;
  }
  .navbar-item.has-dropdown {
    align-items: stretch;
  }
  .navbar-item.has-dropdown-up .navbar-link::after {
    transform: rotate(135deg) translate(0.25em, -0.25em);
  }
  .navbar-item.has-dropdown-up .navbar-dropdown {
    border-bottom: 2px solid #cccccc;
    border-radius: 6px 6px 0 0;
    border-top: none;
    bottom: 100%;
    box-shadow: 0 -8px 8px rgba(10, 10, 10, 0.1);
    top: auto;
  }
  .navbar-item.is-active .navbar-dropdown, .navbar-item.is-hoverable:hover .navbar-dropdown {
    display: block;
  }
  .navbar.is-spaced .navbar-item.is-active .navbar-dropdown, .navbar-item.is-active .navbar-dropdown.is-boxed, .navbar.is-spaced .navbar-item.is-hoverable:hover .navbar-dropdown, .navbar-item.is-hoverable:hover .navbar-dropdown.is-boxed {
    opacity: 1;
    pointer-events: auto;
    transform: translateY(0);
  }

  .navbar-menu {
    flex-grow: 1;
    flex-shrink: 0;
  }

  .navbar-start {
    justify-content: flex-start;
    margin-right: auto;
  }

  .navbar-end {
    justify-content: flex-end;
    margin-left: auto;
  }

  .navbar-dropdown {
    background-color: white;
    border-bottom-left-radius: 6px;
    border-bottom-right-radius: 6px;
    border-top: 2px solid #cccccc;
    box-shadow: 0 8px 8px rgba(10, 10, 10, 0.1);
    display: none;
    font-size: 0.875rem;
    left: 0;
    min-width: 100%;
    position: absolute;
    top: 100%;
    z-index: 20;
  }
  .navbar-dropdown .navbar-item {
    padding: 0.375rem 1rem;
    white-space: nowrap;
  }
  .navbar-dropdown a.navbar-item {
    padding-right: 3rem;
  }
  .navbar-dropdown a.navbar-item:hover {
    background-color: whitesmoke;
    color: #0a0a0a;
  }
  .navbar-dropdown a.navbar-item.is-active {
    background-color: whitesmoke;
    color: #0068ac;
  }
  .navbar.is-spaced .navbar-dropdown, .navbar-dropdown.is-boxed {
    border-radius: 6px;
    border-top: none;
    box-shadow: 0 8px 8px rgba(10, 10, 10, 0.1), 0 0 0 1px rgba(10, 10, 10, 0.1);
    display: block;
    opacity: 0;
    pointer-events: none;
    top: calc(100% + (-4px));
    transform: translateY(-5px);
    transition-duration: 86ms;
    transition-property: opacity, transform;
  }
  .navbar-dropdown.is-right {
    left: auto;
    right: 0;
  }

  .navbar-divider {
    display: block;
  }

  .navbar > .container .navbar-brand,
.container > .navbar .navbar-brand {
    margin-left: -0.75rem;
  }
  .navbar > .container .navbar-menu,
.container > .navbar .navbar-menu {
    margin-right: -0.75rem;
  }

  .navbar.is-fixed-bottom-desktop, .navbar.is-fixed-top-desktop {
    left: 0;
    position: fixed;
    right: 0;
    z-index: 30;
  }
  .navbar.is-fixed-bottom-desktop {
    bottom: 0;
  }
  .navbar.is-fixed-bottom-desktop.has-shadow {
    box-shadow: 0 -2px 3px rgba(10, 10, 10, 0.1);
  }
  .navbar.is-fixed-top-desktop {
    top: 0;
  }

  html.has-navbar-fixed-top-desktop,
body.has-navbar-fixed-top-desktop {
    padding-top: 3.25rem;
  }
  html.has-navbar-fixed-bottom-desktop,
body.has-navbar-fixed-bottom-desktop {
    padding-bottom: 3.25rem;
  }
  html.has-spaced-navbar-fixed-top,
body.has-spaced-navbar-fixed-top {
    padding-top: 5.25rem;
  }
  html.has-spaced-navbar-fixed-bottom,
body.has-spaced-navbar-fixed-bottom {
    padding-bottom: 5.25rem;
  }

  a.navbar-item.is-active,
.navbar-link.is-active {
    color: #b31b1b;
  }
  a.navbar-item.is-active:not(:hover),
.navbar-link.is-active:not(:hover) {
    background-color: transparent;
  }

  .navbar-item.has-dropdown:hover .navbar-link, .navbar-item.has-dropdown.is-active .navbar-link {
    background-color: transparent;
  }
}
.pagination {
  font-size: 1rem;
  margin: -0.25rem;
}
.pagination.is-small {
  font-size: 0.85rem;
}
.pagination.is-medium {
  font-size: 1.25rem;
}
.pagination.is-large {
  font-size: 1.5rem;
}
.pagination.is-rounded .pagination-previous,
.pagination.is-rounded .pagination-next {
  padding-left: 1em;
  padding-right: 1em;
  border-radius: 290486px;
}
.pagination.is-rounded .pagination-link {
  border-radius: 290486px;
}

.pagination,
.pagination-list {
  align-items: center;
  display: flex;
  justify-content: center;
  text-align: center;
}

.pagination-previous,
.pagination-next,
.pagination-link,
.pagination-ellipsis {
  font-size: 1em;
  padding-left: 0.5em;
  padding-right: 0.5em;
  justify-content: center;
  margin: 0.25rem;
  text-align: center;
}

.pagination-previous,
.pagination-next,
.pagination-link {
  border-color: #cccccc;
  color: #2d2d2d;
  min-width: 2.25em;
}
.pagination-previous:hover,
.pagination-next:hover,
.pagination-link:hover {
  border-color: #999999;
  color: #2d2d2d;
}
.pagination-previous:focus,
.pagination-next:focus,
.pagination-link:focus {
  border-color: #0068ac;
}
.pagination-previous:active,
.pagination-next:active,
.pagination-link:active {
  box-shadow: inset 0 1px 2px rgba(10, 10, 10, 0.2);
}
.pagination-previous[disabled],
.pagination-next[disabled],
.pagination-link[disabled] {
  background-color: #cccccc;
  border-color: #cccccc;
  box-shadow: none;
  color: #757575;
  opacity: 0.5;
}

.pagination-previous,
.pagination-next {
  padding-left: 0.75em;
  padding-right: 0.75em;
  white-space: nowrap;
}

.pagination-link.is-current {
  background-color: #0068ac;
  border-color: #0068ac;
  color: #fff;
}

.pagination-ellipsis {
  color: #999999;
  pointer-events: none;
}

.pagination-list {
  flex-wrap: wrap;
}

@media screen and (max-width: 768px) {
  .pagination {
    flex-wrap: wrap;
  }

  .pagination-previous,
.pagination-next {
    flex-grow: 1;
    flex-shrink: 1;
  }

  .pagination-list li {
    flex-grow: 1;
    flex-shrink: 1;
  }
}
@media screen and (min-width: 769px), print {
  .pagination-list {
    flex-grow: 1;
    flex-shrink: 1;
    justify-content: flex-start;
    order: 1;
  }

  .pagination-previous {
    order: 2;
  }

  .pagination-next {
    order: 3;
  }

  .pagination {
    justify-content: space-between;
  }
  .pagination.is-centered .pagination-previous {
    order: 1;
  }
  .pagination.is-centered .pagination-list {
    justify-content: center;
    order: 2;
  }
  .pagination.is-centered .pagination-next {
    order: 3;
  }
  .pagination.is-right .pagination-previous {
    order: 1;
  }
  .pagination.is-right .pagination-next {
    order: 2;
  }
  .pagination.is-right .pagination-list {
    justify-content: flex-end;
    order: 3;
  }
}
.panel {
  font-size: 1rem;
}
.panel:not(:last-child) {
  margin-bottom: 1.5rem;
}

.panel-heading,
.panel-tabs,
.panel-block {
  border-bottom: 1px solid #cccccc;
  border-left: 1px solid #cccccc;
  border-right: 1px solid #cccccc;
}
.panel-heading:first-child,
.panel-tabs:first-child,
.panel-block:first-child {
  border-top: 1px solid #cccccc;
}

.panel-heading {
  background-color: whitesmoke;
  border-radius: 4px 4px 0 0;
  color: #2d2d2d;
  font-size: 1.25em;
  font-weight: 300;
  line-height: 1.25;
  padding: 0.5em 0.75em;
}

.panel-tabs {
  align-items: flex-end;
  display: flex;
  font-size: 0.875em;
  justify-content: center;
}
.panel-tabs a {
  border-bottom: 1px solid #cccccc;
  margin-bottom: -1px;
  padding: 0.5em;
}
.panel-tabs a.is-active {
  border-bottom-color: #333;
  color: #2d2d2d;
}

.panel-list a {
  color: #333;
}
.panel-list a:hover {
  color: #0068ac;
}

.panel-block {
  align-items: center;
  color: #2d2d2d;
  display: flex;
  justify-content: flex-start;
  padding: 0.5em 0.75em;
}
.panel-block input[type=checkbox] {
  margin-right: 0.75em;
}
.panel-block > .control {
  flex-grow: 1;
  flex-shrink: 1;
  width: 100%;
}
.panel-block.is-wrapped {
  flex-wrap: wrap;
}
.panel-block.is-active {
  border-left-color: #0068ac;
  color: #2d2d2d;
}
.panel-block.is-active .panel-icon {
  color: #0068ac;
}

a.panel-block,
label.panel-block {
  cursor: pointer;
}
a.panel-block:hover,
label.panel-block:hover {
  background-color: whitesmoke;
}

.panel-icon {
  display: inline-block;
  font-size: 14px;
  height: 1em;
  line-height: 1em;
  text-align: center;
  vertical-align: top;
  width: 1em;
  color: #757575;
  margin-right: 0.75em;
}
.panel-icon .fa {
  font-size: inherit;
  line-height: inherit;
}

.tabs {
  -webkit-overflow-scrolling: touch;
  align-items: stretch;
  display: flex;
  font-size: 1rem;
  justify-content: space-between;
  overflow: hidden;
  overflow-x: auto;
  white-space: nowrap;
}
.tabs a {
  align-items: center;
  border-bottom-color: #cccccc;
  border-bottom-style: solid;
  border-bottom-width: 1px;
  color: #333;
  display: flex;
  justify-content: center;
  margin-bottom: -1px;
  padding: 0.5em 1em;
  vertical-align: top;
}
.tabs a:hover {
  border-bottom-color: #2d2d2d;
  color: #2d2d2d;
}
.tabs li {
  display: block;
}
.tabs li.is-active a {
  border-bottom-color: #0068ac;
  color: #0068ac;
}
.tabs ul {
  align-items: center;
  border-bottom-color: #cccccc;
  border-bottom-style: solid;
  border-bottom-width: 1px;
  display: flex;
  flex-grow: 1;
  flex-shrink: 0;
  justify-content: flex-start;
}
.tabs ul.is-left {
  padding-right: 0.75em;
}
.tabs ul.is-center {
  flex: none;
  justify-content: center;
  padding-left: 0.75em;
  padding-right: 0.75em;
}
.tabs ul.is-right {
  justify-content: flex-end;
  padding-left: 0.75em;
}
.tabs .icon:first-child {
  margin-right: 0.5em;
}
.tabs .icon:last-child {
  margin-left: 0.5em;
}
.tabs.is-centered ul {
  justify-content: center;
}
.tabs.is-right ul {
  justify-content: flex-end;
}
.tabs.is-boxed a {
  border: 1px solid transparent;
  border-radius: 4px 4px 0 0;
}
.tabs.is-boxed a:hover {
  background-color: whitesmoke;
  border-bottom-color: #cccccc;
}
.tabs.is-boxed li.is-active a {
  background-color: white;
  border-color: #cccccc;
  border-bottom-color: transparent !important;
}
.tabs.is-fullwidth li {
  flex-grow: 1;
  flex-shrink: 0;
}
.tabs.is-toggle a {
  border-color: #cccccc;
  border-style: solid;
  border-width: 1px;
  margin-bottom: 0;
  position: relative;
}
.tabs.is-toggle a:hover {
  background-color: whitesmoke;
  border-color: #999999;
  z-index: 2;
}
.tabs.is-toggle li + li {
  margin-left: -1px;
}
.tabs.is-toggle li:first-child a {
  border-radius: 4px 0 0 4px;
}
.tabs.is-toggle li:last-child a {
  border-radius: 0 4px 4px 0;
}
.tabs.is-toggle li.is-active a {
  background-color: #0068ac;
  border-color: #0068ac;
  color: #fff;
  z-index: 1;
}
.tabs.is-toggle ul {
  border-bottom: none;
}
.tabs.is-toggle.is-toggle-rounded li:first-child a {
  border-bottom-left-radius: 290486px;
  border-top-left-radius: 290486px;
  padding-left: 1.25em;
}
.tabs.is-toggle.is-toggle-rounded li:last-child a {
  border-bottom-right-radius: 290486px;
  border-top-right-radius: 290486px;
  padding-right: 1.25em;
}
.tabs.is-small {
  font-size: 0.85rem;
}
.tabs.is-medium {
  font-size: 1.25rem;
}
.tabs.is-large {
  font-size: 1.5rem;
}

.column {
  display: block;
  flex-basis: 0;
  flex-grow: 1;
  flex-shrink: 1;
  padding: 0.75rem;
}
.columns.is-mobile > .column.is-narrow {
  flex: none;
}
.columns.is-mobile > .column.is-full {
  flex: none;
  width: 100%;
}
.columns.is-mobile > .column.is-three-quarters {
  flex: none;
  width: 75%;
}
.columns.is-mobile > .column.is-two-thirds {
  flex: none;
  width: 66.6666%;
}
.columns.is-mobile > .column.is-half {
  flex: none;
  width: 50%;
}
.columns.is-mobile > .column.is-one-third {
  flex: none;
  width: 33.3333%;
}
.columns.is-mobile > .column.is-one-quarter {
  flex: none;
  width: 25%;
}
.columns.is-mobile > .column.is-one-fifth {
  flex: none;
  width: 20%;
}
.columns.is-mobile > .column.is-two-fifths {
  flex: none;
  width: 40%;
}
.columns.is-mobile > .column.is-three-fifths {
  flex: none;
  width: 60%;
}
.columns.is-mobile > .column.is-four-fifths {
  flex: none;
  width: 80%;
}
.columns.is-mobile > .column.is-offset-three-quarters {
  margin-left: 75%;
}
.columns.is-mobile > .column.is-offset-two-thirds {
  margin-left: 66.6666%;
}
.columns.is-mobile > .column.is-offset-half {
  margin-left: 50%;
}
.columns.is-mobile > .column.is-offset-one-third {
  margin-left: 33.3333%;
}
.columns.is-mobile > .column.is-offset-one-quarter {
  margin-left: 25%;
}
.columns.is-mobile > .column.is-offset-one-fifth {
  margin-left: 20%;
}
.columns.is-mobile > .column.is-offset-two-fifths {
  margin-left: 40%;
}
.columns.is-mobile > .column.is-offset-three-fifths {
  margin-left: 60%;
}
.columns.is-mobile > .column.is-offset-four-fifths {
  margin-left: 80%;
}
.columns.is-mobile > .column.is-1 {
  flex: none;
  width: 8.3333333333%;
}
.columns.is-mobile > .column.is-offset-1 {
  margin-left: 8.3333333333%;
}
.columns.is-mobile > .column.is-2 {
  flex: none;
  width: 16.6666666667%;
}
.columns.is-mobile > .column.is-offset-2 {
  margin-left: 16.6666666667%;
}
.columns.is-mobile > .column.is-3 {
  flex: none;
  width: 25%;
}
.columns.is-mobile > .column.is-offset-3 {
  margin-left: 25%;
}
.columns.is-mobile > .column.is-4 {
  flex: none;
  width: 33.3333333333%;
}
.columns.is-mobile > .column.is-offset-4 {
  margin-left: 33.3333333333%;
}
.columns.is-mobile > .column.is-5 {
  flex: none;
  width: 41.6666666667%;
}
.columns.is-mobile > .column.is-offset-5 {
  margin-left: 41.6666666667%;
}
.columns.is-mobile > .column.is-6 {
  flex: none;
  width: 50%;
}
.columns.is-mobile > .column.is-offset-6 {
  margin-left: 50%;
}
.columns.is-mobile > .column.is-7 {
  flex: none;
  width: 58.3333333333%;
}
.columns.is-mobile > .column.is-offset-7 {
  margin-left: 58.3333333333%;
}
.columns.is-mobile > .column.is-8 {
  flex: none;
  width: 66.6666666667%;
}
.columns.is-mobile > .column.is-offset-8 {
  margin-left: 66.6666666667%;
}
.columns.is-mobile > .column.is-9 {
  flex: none;
  width: 75%;
}
.columns.is-mobile > .column.is-offset-9 {
  margin-left: 75%;
}
.columns.is-mobile > .column.is-10 {
  flex: none;
  width: 83.3333333333%;
}
.columns.is-mobile > .column.is-offset-10 {
  margin-left: 83.3333333333%;
}
.columns.is-mobile > .column.is-11 {
  flex: none;
  width: 91.6666666667%;
}
.columns.is-mobile > .column.is-offset-11 {
  margin-left: 91.6666666667%;
}
.columns.is-mobile > .column.is-12 {
  flex: none;
  width: 100%;
}
.columns.is-mobile > .column.is-offset-12 {
  margin-left: 100%;
}
@media screen and (max-width: 768px) {
  .column.is-narrow-mobile {
    flex: none;
  }
  .column.is-full-mobile {
    flex: none;
    width: 100%;
  }
  .column.is-three-quarters-mobile {
    flex: none;
    width: 75%;
  }
  .column.is-two-thirds-mobile {
    flex: none;
    width: 66.6666%;
  }
  .column.is-half-mobile {
    flex: none;
    width: 50%;
  }
  .column.is-one-third-mobile {
    flex: none;
    width: 33.3333%;
  }
  .column.is-one-quarter-mobile {
    flex: none;
    width: 25%;
  }
  .column.is-one-fifth-mobile {
    flex: none;
    width: 20%;
  }
  .column.is-two-fifths-mobile {
    flex: none;
    width: 40%;
  }
  .column.is-three-fifths-mobile {
    flex: none;
    width: 60%;
  }
  .column.is-four-fifths-mobile {
    flex: none;
    width: 80%;
  }
  .column.is-offset-three-quarters-mobile {
    margin-left: 75%;
  }
  .column.is-offset-two-thirds-mobile {
    margin-left: 66.6666%;
  }
  .column.is-offset-half-mobile {
    margin-left: 50%;
  }
  .column.is-offset-one-third-mobile {
    margin-left: 33.3333%;
  }
  .column.is-offset-one-quarter-mobile {
    margin-left: 25%;
  }
  .column.is-offset-one-fifth-mobile {
    margin-left: 20%;
  }
  .column.is-offset-two-fifths-mobile {
    margin-left: 40%;
  }
  .column.is-offset-three-fifths-mobile {
    margin-left: 60%;
  }
  .column.is-offset-four-fifths-mobile {
    margin-left: 80%;
  }
  .column.is-1-mobile {
    flex: none;
    width: 8.3333333333%;
  }
  .column.is-offset-1-mobile {
    margin-left: 8.3333333333%;
  }
  .column.is-2-mobile {
    flex: none;
    width: 16.6666666667%;
  }
  .column.is-offset-2-mobile {
    margin-left: 16.6666666667%;
  }
  .column.is-3-mobile {
    flex: none;
    width: 25%;
  }
  .column.is-offset-3-mobile {
    margin-left: 25%;
  }
  .column.is-4-mobile {
    flex: none;
    width: 33.3333333333%;
  }
  .column.is-offset-4-mobile {
    margin-left: 33.3333333333%;
  }
  .column.is-5-mobile {
    flex: none;
    width: 41.6666666667%;
  }
  .column.is-offset-5-mobile {
    margin-left: 41.6666666667%;
  }
  .column.is-6-mobile {
    flex: none;
    width: 50%;
  }
  .column.is-offset-6-mobile {
    margin-left: 50%;
  }
  .column.is-7-mobile {
    flex: none;
    width: 58.3333333333%;
  }
  .column.is-offset-7-mobile {
    margin-left: 58.3333333333%;
  }
  .column.is-8-mobile {
    flex: none;
    width: 66.6666666667%;
  }
  .column.is-offset-8-mobile {
    margin-left: 66.6666666667%;
  }
  .column.is-9-mobile {
    flex: none;
    width: 75%;
  }
  .column.is-offset-9-mobile {
    margin-left: 75%;
  }
  .column.is-10-mobile {
    flex: none;
    width: 83.3333333333%;
  }
  .column.is-offset-10-mobile {
    margin-left: 83.3333333333%;
  }
  .column.is-11-mobile {
    flex: none;
    width: 91.6666666667%;
  }
  .column.is-offset-11-mobile {
    margin-left: 91.6666666667%;
  }
  .column.is-12-mobile {
    flex: none;
    width: 100%;
  }
  .column.is-offset-12-mobile {
    margin-left: 100%;
  }
}
@media screen and (min-width: 769px), print {
  .column.is-narrow, .column.is-narrow-tablet {
    flex: none;
  }
  .column.is-full, .column.is-full-tablet {
    flex: none;
    width: 100%;
  }
  .column.is-three-quarters, .column.is-three-quarters-tablet {
    flex: none;
    width: 75%;
  }
  .column.is-two-thirds, .column.is-two-thirds-tablet {
    flex: none;
    width: 66.6666%;
  }
  .column.is-half, .column.is-half-tablet {
    flex: none;
    width: 50%;
  }
  .column.is-one-third, .column.is-one-third-tablet {
    flex: none;
    width: 33.3333%;
  }
  .column.is-one-quarter, .column.is-one-quarter-tablet {
    flex: none;
    width: 25%;
  }
  .column.is-one-fifth, .column.is-one-fifth-tablet {
    flex: none;
    width: 20%;
  }
  .column.is-two-fifths, .column.is-two-fifths-tablet {
    flex: none;
    width: 40%;
  }
  .column.is-three-fifths, .column.is-three-fifths-tablet {
    flex: none;
    width: 60%;
  }
  .column.is-four-fifths, .column.is-four-fifths-tablet {
    flex: none;
    width: 80%;
  }
  .column.is-offset-three-quarters, .column.is-offset-three-quarters-tablet {
    margin-left: 75%;
  }
  .column.is-offset-two-thirds, .column.is-offset-two-thirds-tablet {
    margin-left: 66.6666%;
  }
  .column.is-offset-half, .column.is-offset-half-tablet {
    margin-left: 50%;
  }
  .column.is-offset-one-third, .column.is-offset-one-third-tablet {
    margin-left: 33.3333%;
  }
  .column.is-offset-one-quarter, .column.is-offset-one-quarter-tablet {
    margin-left: 25%;
  }
  .column.is-offset-one-fifth, .column.is-offset-one-fifth-tablet {
    margin-left: 20%;
  }
  .column.is-offset-two-fifths, .column.is-offset-two-fifths-tablet {
    margin-left: 40%;
  }
  .column.is-offset-three-fifths, .column.is-offset-three-fifths-tablet {
    margin-left: 60%;
  }
  .column.is-offset-four-fifths, .column.is-offset-four-fifths-tablet {
    margin-left: 80%;
  }
  .column.is-1, .column.is-1-tablet {
    flex: none;
    width: 8.3333333333%;
  }
  .column.is-offset-1, .column.is-offset-1-tablet {
    margin-left: 8.3333333333%;
  }
  .column.is-2, .column.is-2-tablet {
    flex: none;
    width: 16.6666666667%;
  }
  .column.is-offset-2, .column.is-offset-2-tablet {
    margin-left: 16.6666666667%;
  }
  .column.is-3, .column.is-3-tablet {
    flex: none;
    width: 25%;
  }
  .column.is-offset-3, .column.is-offset-3-tablet {
    margin-left: 25%;
  }
  .column.is-4, .column.is-4-tablet {
    flex: none;
    width: 33.3333333333%;
  }
  .column.is-offset-4, .column.is-offset-4-tablet {
    margin-left: 33.3333333333%;
  }
  .column.is-5, .column.is-5-tablet {
    flex: none;
    width: 41.6666666667%;
  }
  .column.is-offset-5, .column.is-offset-5-tablet {
    margin-left: 41.6666666667%;
  }
  .column.is-6, .column.is-6-tablet {
    flex: none;
    width: 50%;
  }
  .column.is-offset-6, .column.is-offset-6-tablet {
    margin-left: 50%;
  }
  .column.is-7, .column.is-7-tablet {
    flex: none;
    width: 58.3333333333%;
  }
  .column.is-offset-7, .column.is-offset-7-tablet {
    margin-left: 58.3333333333%;
  }
  .column.is-8, .column.is-8-tablet {
    flex: none;
    width: 66.6666666667%;
  }
  .column.is-offset-8, .column.is-offset-8-tablet {
    margin-left: 66.6666666667%;
  }
  .column.is-9, .column.is-9-tablet {
    flex: none;
    width: 75%;
  }
  .column.is-offset-9, .column.is-offset-9-tablet {
    margin-left: 75%;
  }
  .column.is-10, .column.is-10-tablet {
    flex: none;
    width: 83.3333333333%;
  }
  .column.is-offset-10, .column.is-offset-10-tablet {
    margin-left: 83.3333333333%;
  }
  .column.is-11, .column.is-11-tablet {
    flex: none;
    width: 91.6666666667%;
  }
  .column.is-offset-11, .column.is-offset-11-tablet {
    margin-left: 91.6666666667%;
  }
  .column.is-12, .column.is-12-tablet {
    flex: none;
    width: 100%;
  }
  .column.is-offset-12, .column.is-offset-12-tablet {
    margin-left: 100%;
  }
}
@media screen and (max-width: 1087px) {
  .column.is-narrow-touch {
    flex: none;
  }
  .column.is-full-touch {
    flex: none;
    width: 100%;
  }
  .column.is-three-quarters-touch {
    flex: none;
    width: 75%;
  }
  .column.is-two-thirds-touch {
    flex: none;
    width: 66.6666%;
  }
  .column.is-half-touch {
    flex: none;
    width: 50%;
  }
  .column.is-one-third-touch {
    flex: none;
    width: 33.3333%;
  }
  .column.is-one-quarter-touch {
    flex: none;
    width: 25%;
  }
  .column.is-one-fifth-touch {
    flex: none;
    width: 20%;
  }
  .column.is-two-fifths-touch {
    flex: none;
    width: 40%;
  }
  .column.is-three-fifths-touch {
    flex: none;
    width: 60%;
  }
  .column.is-four-fifths-touch {
    flex: none;
    width: 80%;
  }
  .column.is-offset-three-quarters-touch {
    margin-left: 75%;
  }
  .column.is-offset-two-thirds-touch {
    margin-left: 66.6666%;
  }
  .column.is-offset-half-touch {
    margin-left: 50%;
  }
  .column.is-offset-one-third-touch {
    margin-left: 33.3333%;
  }
  .column.is-offset-one-quarter-touch {
    margin-left: 25%;
  }
  .column.is-offset-one-fifth-touch {
    margin-left: 20%;
  }
  .column.is-offset-two-fifths-touch {
    margin-left: 40%;
  }
  .column.is-offset-three-fifths-touch {
    margin-left: 60%;
  }
  .column.is-offset-four-fifths-touch {
    margin-left: 80%;
  }
  .column.is-1-touch {
    flex: none;
    width: 8.3333333333%;
  }
  .column.is-offset-1-touch {
    margin-left: 8.3333333333%;
  }
  .column.is-2-touch {
    flex: none;
    width: 16.6666666667%;
  }
  .column.is-offset-2-touch {
    margin-left: 16.6666666667%;
  }
  .column.is-3-touch {
    flex: none;
    width: 25%;
  }
  .column.is-offset-3-touch {
    margin-left: 25%;
  }
  .column.is-4-touch {
    flex: none;
    width: 33.3333333333%;
  }
  .column.is-offset-4-touch {
    margin-left: 33.3333333333%;
  }
  .column.is-5-touch {
    flex: none;
    width: 41.6666666667%;
  }
  .column.is-offset-5-touch {
    margin-left: 41.6666666667%;
  }
  .column.is-6-touch {
    flex: none;
    width: 50%;
  }
  .column.is-offset-6-touch {
    margin-left: 50%;
  }
  .column.is-7-touch {
    flex: none;
    width: 58.3333333333%;
  }
  .column.is-offset-7-touch {
    margin-left: 58.3333333333%;
  }
  .column.is-8-touch {
    flex: none;
    width: 66.6666666667%;
  }
  .column.is-offset-8-touch {
    margin-left: 66.6666666667%;
  }
  .column.is-9-touch {
    flex: none;
    width: 75%;
  }
  .column.is-offset-9-touch {
    margin-left: 75%;
  }
  .column.is-10-touch {
    flex: none;
    width: 83.3333333333%;
  }
  .column.is-offset-10-touch {
    margin-left: 83.3333333333%;
  }
  .column.is-11-touch {
    flex: none;
    width: 91.6666666667%;
  }
  .column.is-offset-11-touch {
    margin-left: 91.6666666667%;
  }
  .column.is-12-touch {
    flex: none;
    width: 100%;
  }
  .column.is-offset-12-touch {
    margin-left: 100%;
  }
}
@media screen and (min-width: 1088px) {
  .column.is-narrow-desktop {
    flex: none;
  }
  .column.is-full-desktop {
    flex: none;
    width: 100%;
  }
  .column.is-three-quarters-desktop {
    flex: none;
    width: 75%;
  }
  .column.is-two-thirds-desktop {
    flex: none;
    width: 66.6666%;
  }
  .column.is-half-desktop {
    flex: none;
    width: 50%;
  }
  .column.is-one-third-desktop {
    flex: none;
    width: 33.3333%;
  }
  .column.is-one-quarter-desktop {
    flex: none;
    width: 25%;
  }
  .column.is-one-fifth-desktop {
    flex: none;
    width: 20%;
  }
  .column.is-two-fifths-desktop {
    flex: none;
    width: 40%;
  }
  .column.is-three-fifths-desktop {
    flex: none;
    width: 60%;
  }
  .column.is-four-fifths-desktop {
    flex: none;
    width: 80%;
  }
  .column.is-offset-three-quarters-desktop {
    margin-left: 75%;
  }
  .column.is-offset-two-thirds-desktop {
    margin-left: 66.6666%;
  }
  .column.is-offset-half-desktop {
    margin-left: 50%;
  }
  .column.is-offset-one-third-desktop {
    margin-left: 33.3333%;
  }
  .column.is-offset-one-quarter-desktop {
    margin-left: 25%;
  }
  .column.is-offset-one-fifth-desktop {
    margin-left: 20%;
  }
  .column.is-offset-two-fifths-desktop {
    margin-left: 40%;
  }
  .column.is-offset-three-fifths-desktop {
    margin-left: 60%;
  }
  .column.is-offset-four-fifths-desktop {
    margin-left: 80%;
  }
  .column.is-1-desktop {
    flex: none;
    width: 8.3333333333%;
  }
  .column.is-offset-1-desktop {
    margin-left: 8.3333333333%;
  }
  .column.is-2-desktop {
    flex: none;
    width: 16.6666666667%;
  }
  .column.is-offset-2-desktop {
    margin-left: 16.6666666667%;
  }
  .column.is-3-desktop {
    flex: none;
    width: 25%;
  }
  .column.is-offset-3-desktop {
    margin-left: 25%;
  }
  .column.is-4-desktop {
    flex: none;
    width: 33.3333333333%;
  }
  .column.is-offset-4-desktop {
    margin-left: 33.3333333333%;
  }
  .column.is-5-desktop {
    flex: none;
    width: 41.6666666667%;
  }
  .column.is-offset-5-desktop {
    margin-left: 41.6666666667%;
  }
  .column.is-6-desktop {
    flex: none;
    width: 50%;
  }
  .column.is-offset-6-desktop {
    margin-left: 50%;
  }
  .column.is-7-desktop {
    flex: none;
    width: 58.3333333333%;
  }
  .column.is-offset-7-desktop {
    margin-left: 58.3333333333%;
  }
  .column.is-8-desktop {
    flex: none;
    width: 66.6666666667%;
  }
  .column.is-offset-8-desktop {
    margin-left: 66.6666666667%;
  }
  .column.is-9-desktop {
    flex: none;
    width: 75%;
  }
  .column.is-offset-9-desktop {
    margin-left: 75%;
  }
  .column.is-10-desktop {
    flex: none;
    width: 83.3333333333%;
  }
  .column.is-offset-10-desktop {
    margin-left: 83.3333333333%;
  }
  .column.is-11-desktop {
    flex: none;
    width: 91.6666666667%;
  }
  .column.is-offset-11-desktop {
    margin-left: 91.6666666667%;
  }
  .column.is-12-desktop {
    flex: none;
    width: 100%;
  }
  .column.is-offset-12-desktop {
    margin-left: 100%;
  }
}
@media screen and (min-width: 1280px) {
  .column.is-narrow-widescreen {
    flex: none;
  }
  .column.is-full-widescreen {
    flex: none;
    width: 100%;
  }
  .column.is-three-quarters-widescreen {
    flex: none;
    width: 75%;
  }
  .column.is-two-thirds-widescreen {
    flex: none;
    width: 66.6666%;
  }
  .column.is-half-widescreen {
    flex: none;
    width: 50%;
  }
  .column.is-one-third-widescreen {
    flex: none;
    width: 33.3333%;
  }
  .column.is-one-quarter-widescreen {
    flex: none;
    width: 25%;
  }
  .column.is-one-fifth-widescreen {
    flex: none;
    width: 20%;
  }
  .column.is-two-fifths-widescreen {
    flex: none;
    width: 40%;
  }
  .column.is-three-fifths-widescreen {
    flex: none;
    width: 60%;
  }
  .column.is-four-fifths-widescreen {
    flex: none;
    width: 80%;
  }
  .column.is-offset-three-quarters-widescreen {
    margin-left: 75%;
  }
  .column.is-offset-two-thirds-widescreen {
    margin-left: 66.6666%;
  }
  .column.is-offset-half-widescreen {
    margin-left: 50%;
  }
  .column.is-offset-one-third-widescreen {
    margin-left: 33.3333%;
  }
  .column.is-offset-one-quarter-widescreen {
    margin-left: 25%;
  }
  .column.is-offset-one-fifth-widescreen {
    margin-left: 20%;
  }
  .column.is-offset-two-fifths-widescreen {
    margin-left: 40%;
  }
  .column.is-offset-three-fifths-widescreen {
    margin-left: 60%;
  }
  .column.is-offset-four-fifths-widescreen {
    margin-left: 80%;
  }
  .column.is-1-widescreen {
    flex: none;
    width: 8.3333333333%;
  }
  .column.is-offset-1-widescreen {
    margin-left: 8.3333333333%;
  }
  .column.is-2-widescreen {
    flex: none;
    width: 16.6666666667%;
  }
  .column.is-offset-2-widescreen {
    margin-left: 16.6666666667%;
  }
  .column.is-3-widescreen {
    flex: none;
    width: 25%;
  }
  .column.is-offset-3-widescreen {
    margin-left: 25%;
  }
  .column.is-4-widescreen {
    flex: none;
    width: 33.3333333333%;
  }
  .column.is-offset-4-widescreen {
    margin-left: 33.3333333333%;
  }
  .column.is-5-widescreen {
    flex: none;
    width: 41.6666666667%;
  }
  .column.is-offset-5-widescreen {
    margin-left: 41.6666666667%;
  }
  .column.is-6-widescreen {
    flex: none;
    width: 50%;
  }
  .column.is-offset-6-widescreen {
    margin-left: 50%;
  }
  .column.is-7-widescreen {
    flex: none;
    width: 58.3333333333%;
  }
  .column.is-offset-7-widescreen {
    margin-left: 58.3333333333%;
  }
  .column.is-8-widescreen {
    flex: none;
    width: 66.6666666667%;
  }
  .column.is-offset-8-widescreen {
    margin-left: 66.6666666667%;
  }
  .column.is-9-widescreen {
    flex: none;
    width: 75%;
  }
  .column.is-offset-9-widescreen {
    margin-left: 75%;
  }
  .column.is-10-widescreen {
    flex: none;
    width: 83.3333333333%;
  }
  .column.is-offset-10-widescreen {
    margin-left: 83.3333333333%;
  }
  .column.is-11-widescreen {
    flex: none;
    width: 91.6666666667%;
  }
  .column.is-offset-11-widescreen {
    margin-left: 91.6666666667%;
  }
  .column.is-12-widescreen {
    flex: none;
    width: 100%;
  }
  .column.is-offset-12-widescreen {
    margin-left: 100%;
  }
}
@media screen and (min-width: 1472px) {
  .column.is-narrow-fullhd {
    flex: none;
  }
  .column.is-full-fullhd {
    flex: none;
    width: 100%;
  }
  .column.is-three-quarters-fullhd {
    flex: none;
    width: 75%;
  }
  .column.is-two-thirds-fullhd {
    flex: none;
    width: 66.6666%;
  }
  .column.is-half-fullhd {
    flex: none;
    width: 50%;
  }
  .column.is-one-third-fullhd {
    flex: none;
    width: 33.3333%;
  }
  .column.is-one-quarter-fullhd {
    flex: none;
    width: 25%;
  }
  .column.is-one-fifth-fullhd {
    flex: none;
    width: 20%;
  }
  .column.is-two-fifths-fullhd {
    flex: none;
    width: 40%;
  }
  .column.is-three-fifths-fullhd {
    flex: none;
    width: 60%;
  }
  .column.is-four-fifths-fullhd {
    flex: none;
    width: 80%;
  }
  .column.is-offset-three-quarters-fullhd {
    margin-left: 75%;
  }
  .column.is-offset-two-thirds-fullhd {
    margin-left: 66.6666%;
  }
  .column.is-offset-half-fullhd {
    margin-left: 50%;
  }
  .column.is-offset-one-third-fullhd {
    margin-left: 33.3333%;
  }
  .column.is-offset-one-quarter-fullhd {
    margin-left: 25%;
  }
  .column.is-offset-one-fifth-fullhd {
    margin-left: 20%;
  }
  .column.is-offset-two-fifths-fullhd {
    margin-left: 40%;
  }
  .column.is-offset-three-fifths-fullhd {
    margin-left: 60%;
  }
  .column.is-offset-four-fifths-fullhd {
    margin-left: 80%;
  }
  .column.is-1-fullhd {
    flex: none;
    width: 8.3333333333%;
  }
  .column.is-offset-1-fullhd {
    margin-left: 8.3333333333%;
  }
  .column.is-2-fullhd {
    flex: none;
    width: 16.6666666667%;
  }
  .column.is-offset-2-fullhd {
    margin-left: 16.6666666667%;
  }
  .column.is-3-fullhd {
    flex: none;
    width: 25%;
  }
  .column.is-offset-3-fullhd {
    margin-left: 25%;
  }
  .column.is-4-fullhd {
    flex: none;
    width: 33.3333333333%;
  }
  .column.is-offset-4-fullhd {
    margin-left: 33.3333333333%;
  }
  .column.is-5-fullhd {
    flex: none;
    width: 41.6666666667%;
  }
  .column.is-offset-5-fullhd {
    margin-left: 41.6666666667%;
  }
  .column.is-6-fullhd {
    flex: none;
    width: 50%;
  }
  .column.is-offset-6-fullhd {
    margin-left: 50%;
  }
  .column.is-7-fullhd {
    flex: none;
    width: 58.3333333333%;
  }
  .column.is-offset-7-fullhd {
    margin-left: 58.3333333333%;
  }
  .column.is-8-fullhd {
    flex: none;
    width: 66.6666666667%;
  }
  .column.is-offset-8-fullhd {
    margin-left: 66.6666666667%;
  }
  .column.is-9-fullhd {
    flex: none;
    width: 75%;
  }
  .column.is-offset-9-fullhd {
    margin-left: 75%;
  }
  .column.is-10-fullhd {
    flex: none;
    width: 83.3333333333%;
  }
  .column.is-offset-10-fullhd {
    margin-left: 83.3333333333%;
  }
  .column.is-11-fullhd {
    flex: none;
    width: 91.6666666667%;
  }
  .column.is-offset-11-fullhd {
    margin-left: 91.6666666667%;
  }
  .column.is-12-fullhd {
    flex: none;
    width: 100%;
  }
  .column.is-offset-12-fullhd {
    margin-left: 100%;
  }
}

.columns {
  margin-left: -0.75rem;
  margin-right: -0.75rem;
  margin-top: -0.75rem;
}
.columns:last-child {
  margin-bottom: -0.75rem;
}
.columns:not(:last-child) {
  margin-bottom: calc(1.5rem - 0.75rem);
}
.columns.is-centered {
  justify-content: center;
}
.columns.is-gapless {
  margin-left: 0;
  margin-right: 0;
  margin-top: 0;
}
.columns.is-gapless > .column {
  margin: 0;
  padding: 0 !important;
}
.columns.is-gapless:not(:last-child) {
  margin-bottom: 1.5rem;
}
.columns.is-gapless:last-child {
  margin-bottom: 0;
}
.columns.is-mobile {
  display: flex;
}
.columns.is-multiline {
  flex-wrap: wrap;
}
.columns.is-vcentered {
  align-items: center;
}
@media screen and (min-width: 769px), print {
  .columns:not(.is-desktop) {
    display: flex;
  }
}
@media screen and (min-width: 1088px) {
  .columns.is-desktop {
    display: flex;
  }
}

.columns.is-variable {
  --columnGap: 0.75rem;
  margin-left: calc(-1 * var(--columnGap));
  margin-right: calc(-1 * var(--columnGap));
}
.columns.is-variable .column {
  padding-left: var(--columnGap);
  padding-right: var(--columnGap);
}
.columns.is-variable.is-0 {
  --columnGap: 0rem;
}
@media screen and (max-width: 768px) {
  .columns.is-variable.is-0-mobile {
    --columnGap: 0rem;
  }
}
@media screen and (min-width: 769px), print {
  .columns.is-variable.is-0-tablet {
    --columnGap: 0rem;
  }
}
@media screen and (min-width: 769px) and (max-width: 1087px) {
  .columns.is-variable.is-0-tablet-only {
    --columnGap: 0rem;
  }
}
@media screen and (max-width: 1087px) {
  .columns.is-variable.is-0-touch {
    --columnGap: 0rem;
  }
}
@media screen and (min-width: 1088px) {
  .columns.is-variable.is-0-desktop {
    --columnGap: 0rem;
  }
}
@media screen and (min-width: 1088px) and (max-width: 1279px) {
  .columns.is-variable.is-0-desktop-only {
    --columnGap: 0rem;
  }
}
@media screen and (min-width: 1280px) {
  .columns.is-variable.is-0-widescreen {
    --columnGap: 0rem;
  }
}
@media screen and (min-width: 1280px) and (max-width: 1471px) {
  .columns.is-variable.is-0-widescreen-only {
    --columnGap: 0rem;
  }
}
@media screen and (min-width: 1472px) {
  .columns.is-variable.is-0-fullhd {
    --columnGap: 0rem;
  }
}
.columns.is-variable.is-1 {
  --columnGap: 0.25rem;
}
@media screen and (max-width: 768px) {
  .columns.is-variable.is-1-mobile {
    --columnGap: 0.25rem;
  }
}
@media screen and (min-width: 769px), print {
  .columns.is-variable.is-1-tablet {
    --columnGap: 0.25rem;
  }
}
@media screen and (min-width: 769px) and (max-width: 1087px) {
  .columns.is-variable.is-1-tablet-only {
    --columnGap: 0.25rem;
  }
}
@media screen and (max-width: 1087px) {
  .columns.is-variable.is-1-touch {
    --columnGap: 0.25rem;
  }
}
@media screen and (min-width: 1088px) {
  .columns.is-variable.is-1-desktop {
    --columnGap: 0.25rem;
  }
}
@media screen and (min-width: 1088px) and (max-width: 1279px) {
  .columns.is-variable.is-1-desktop-only {
    --columnGap: 0.25rem;
  }
}
@media screen and (min-width: 1280px) {
  .columns.is-variable.is-1-widescreen {
    --columnGap: 0.25rem;
  }
}
@media screen and (min-width: 1280px) and (max-width: 1471px) {
  .columns.is-variable.is-1-widescreen-only {
    --columnGap: 0.25rem;
  }
}
@media screen and (min-width: 1472px) {
  .columns.is-variable.is-1-fullhd {
    --columnGap: 0.25rem;
  }
}
.columns.is-variable.is-2 {
  --columnGap: 0.5rem;
}
@media screen and (max-width: 768px) {
  .columns.is-variable.is-2-mobile {
    --columnGap: 0.5rem;
  }
}
@media screen and (min-width: 769px), print {
  .columns.is-variable.is-2-tablet {
    --columnGap: 0.5rem;
  }
}
@media screen and (min-width: 769px) and (max-width: 1087px) {
  .columns.is-variable.is-2-tablet-only {
    --columnGap: 0.5rem;
  }
}
@media screen and (max-width: 1087px) {
  .columns.is-variable.is-2-touch {
    --columnGap: 0.5rem;
  }
}
@media screen and (min-width: 1088px) {
  .columns.is-variable.is-2-desktop {
    --columnGap: 0.5rem;
  }
}
@media screen and (min-width: 1088px) and (max-width: 1279px) {
  .columns.is-variable.is-2-desktop-only {
    --columnGap: 0.5rem;
  }
}
@media screen and (min-width: 1280px) {
  .columns.is-variable.is-2-widescreen {
    --columnGap: 0.5rem;
  }
}
@media screen and (min-width: 1280px) and (max-width: 1471px) {
  .columns.is-variable.is-2-widescreen-only {
    --columnGap: 0.5rem;
  }
}
@media screen and (min-width: 1472px) {
  .columns.is-variable.is-2-fullhd {
    --columnGap: 0.5rem;
  }
}
.columns.is-variable.is-3 {
  --columnGap: 0.75rem;
}
@media screen and (max-width: 768px) {
  .columns.is-variable.is-3-mobile {
    --columnGap: 0.75rem;
  }
}
@media screen and (min-width: 769px), print {
  .columns.is-variable.is-3-tablet {
    --columnGap: 0.75rem;
  }
}
@media screen and (min-width: 769px) and (max-width: 1087px) {
  .columns.is-variable.is-3-tablet-only {
    --columnGap: 0.75rem;
  }
}
@media screen and (max-width: 1087px) {
  .columns.is-variable.is-3-touch {
    --columnGap: 0.75rem;
  }
}
@media screen and (min-width: 1088px) {
  .columns.is-variable.is-3-desktop {
    --columnGap: 0.75rem;
  }
}
@media screen and (min-width: 1088px) and (max-width: 1279px) {
  .columns.is-variable.is-3-desktop-only {
    --columnGap: 0.75rem;
  }
}
@media screen and (min-width: 1280px) {
  .columns.is-variable.is-3-widescreen {
    --columnGap: 0.75rem;
  }
}
@media screen and (min-width: 1280px) and (max-width: 1471px) {
  .columns.is-variable.is-3-widescreen-only {
    --columnGap: 0.75rem;
  }
}
@media screen and (min-width: 1472px) {
  .columns.is-variable.is-3-fullhd {
    --columnGap: 0.75rem;
  }
}
.columns.is-variable.is-4 {
  --columnGap: 1rem;
}
@media screen and (max-width: 768px) {
  .columns.is-variable.is-4-mobile {
    --columnGap: 1rem;
  }
}
@media screen and (min-width: 769px), print {
  .columns.is-variable.is-4-tablet {
    --columnGap: 1rem;
  }
}
@media screen and (min-width: 769px) and (max-width: 1087px) {
  .columns.is-variable.is-4-tablet-only {
    --columnGap: 1rem;
  }
}
@media screen and (max-width: 1087px) {
  .columns.is-variable.is-4-touch {
    --columnGap: 1rem;
  }
}
@media screen and (min-width: 1088px) {
  .columns.is-variable.is-4-desktop {
    --columnGap: 1rem;
  }
}
@media screen and (min-width: 1088px) and (max-width: 1279px) {
  .columns.is-variable.is-4-desktop-only {
    --columnGap: 1rem;
  }
}
@media screen and (min-width: 1280px) {
  .columns.is-variable.is-4-widescreen {
    --columnGap: 1rem;
  }
}
@media screen and (min-width: 1280px) and (max-width: 1471px) {
  .columns.is-variable.is-4-widescreen-only {
    --columnGap: 1rem;
  }
}
@media screen and (min-width: 1472px) {
  .columns.is-variable.is-4-fullhd {
    --columnGap: 1rem;
  }
}
.columns.is-variable.is-5 {
  --columnGap: 1.25rem;
}
@media screen and (max-width: 768px) {
  .columns.is-variable.is-5-mobile {
    --columnGap: 1.25rem;
  }
}
@media screen and (min-width: 769px), print {
  .columns.is-variable.is-5-tablet {
    --columnGap: 1.25rem;
  }
}
@media screen and (min-width: 769px) and (max-width: 1087px) {
  .columns.is-variable.is-5-tablet-only {
    --columnGap: 1.25rem;
  }
}
@media screen and (max-width: 1087px) {
  .columns.is-variable.is-5-touch {
    --columnGap: 1.25rem;
  }
}
@media screen and (min-width: 1088px) {
  .columns.is-variable.is-5-desktop {
    --columnGap: 1.25rem;
  }
}
@media screen and (min-width: 1088px) and (max-width: 1279px) {
  .columns.is-variable.is-5-desktop-only {
    --columnGap: 1.25rem;
  }
}
@media screen and (min-width: 1280px) {
  .columns.is-variable.is-5-widescreen {
    --columnGap: 1.25rem;
  }
}
@media screen and (min-width: 1280px) and (max-width: 1471px) {
  .columns.is-variable.is-5-widescreen-only {
    --columnGap: 1.25rem;
  }
}
@media screen and (min-width: 1472px) {
  .columns.is-variable.is-5-fullhd {
    --columnGap: 1.25rem;
  }
}
.columns.is-variable.is-6 {
  --columnGap: 1.5rem;
}
@media screen and (max-width: 768px) {
  .columns.is-variable.is-6-mobile {
    --columnGap: 1.5rem;
  }
}
@media screen and (min-width: 769px), print {
  .columns.is-variable.is-6-tablet {
    --columnGap: 1.5rem;
  }
}
@media screen and (min-width: 769px) and (max-width: 1087px) {
  .columns.is-variable.is-6-tablet-only {
    --columnGap: 1.5rem;
  }
}
@media screen and (max-width: 1087px) {
  .columns.is-variable.is-6-touch {
    --columnGap: 1.5rem;
  }
}
@media screen and (min-width: 1088px) {
  .columns.is-variable.is-6-desktop {
    --columnGap: 1.5rem;
  }
}
@media screen and (min-width: 1088px) and (max-width: 1279px) {
  .columns.is-variable.is-6-desktop-only {
    --columnGap: 1.5rem;
  }
}
@media screen and (min-width: 1280px) {
  .columns.is-variable.is-6-widescreen {
    --columnGap: 1.5rem;
  }
}
@media screen and (min-width: 1280px) and (max-width: 1471px) {
  .columns.is-variable.is-6-widescreen-only {
    --columnGap: 1.5rem;
  }
}
@media screen and (min-width: 1472px) {
  .columns.is-variable.is-6-fullhd {
    --columnGap: 1.5rem;
  }
}
.columns.is-variable.is-7 {
  --columnGap: 1.75rem;
}
@media screen and (max-width: 768px) {
  .columns.is-variable.is-7-mobile {
    --columnGap: 1.75rem;
  }
}
@media screen and (min-width: 769px), print {
  .columns.is-variable.is-7-tablet {
    --columnGap: 1.75rem;
  }
}
@media screen and (min-width: 769px) and (max-width: 1087px) {
  .columns.is-variable.is-7-tablet-only {
    --columnGap: 1.75rem;
  }
}
@media screen and (max-width: 1087px) {
  .columns.is-variable.is-7-touch {
    --columnGap: 1.75rem;
  }
}
@media screen and (min-width: 1088px) {
  .columns.is-variable.is-7-desktop {
    --columnGap: 1.75rem;
  }
}
@media screen and (min-width: 1088px) and (max-width: 1279px) {
  .columns.is-variable.is-7-desktop-only {
    --columnGap: 1.75rem;
  }
}
@media screen and (min-width: 1280px) {
  .columns.is-variable.is-7-widescreen {
    --columnGap: 1.75rem;
  }
}
@media screen and (min-width: 1280px) and (max-width: 1471px) {
  .columns.is-variable.is-7-widescreen-only {
    --columnGap: 1.75rem;
  }
}
@media screen and (min-width: 1472px) {
  .columns.is-variable.is-7-fullhd {
    --columnGap: 1.75rem;
  }
}
.columns.is-variable.is-8 {
  --columnGap: 2rem;
}
@media screen and (max-width: 768px) {
  .columns.is-variable.is-8-mobile {
    --columnGap: 2rem;
  }
}
@media screen and (min-width: 769px), print {
  .columns.is-variable.is-8-tablet {
    --columnGap: 2rem;
  }
}
@media screen and (min-width: 769px) and (max-width: 1087px) {
  .columns.is-variable.is-8-tablet-only {
    --columnGap: 2rem;
  }
}
@media screen and (max-width: 1087px) {
  .columns.is-variable.is-8-touch {
    --columnGap: 2rem;
  }
}
@media screen and (min-width: 1088px) {
  .columns.is-variable.is-8-desktop {
    --columnGap: 2rem;
  }
}
@media screen and (min-width: 1088px) and (max-width: 1279px) {
  .columns.is-variable.is-8-desktop-only {
    --columnGap: 2rem;
  }
}
@media screen and (min-width: 1280px) {
  .columns.is-variable.is-8-widescreen {
    --columnGap: 2rem;
  }
}
@media screen and (min-width: 1280px) and (max-width: 1471px) {
  .columns.is-variable.is-8-widescreen-only {
    --columnGap: 2rem;
  }
}
@media screen and (min-width: 1472px) {
  .columns.is-variable.is-8-fullhd {
    --columnGap: 2rem;
  }
}

.tile {
  align-items: stretch;
  display: block;
  flex-basis: 0;
  flex-grow: 1;
  flex-shrink: 1;
  min-height: min-content;
}
.tile.is-ancestor {
  margin-left: -0.75rem;
  margin-right: -0.75rem;
  margin-top: -0.75rem;
}
.tile.is-ancestor:last-child {
  margin-bottom: -0.75rem;
}
.tile.is-ancestor:not(:last-child) {
  margin-bottom: 0.75rem;
}
.tile.is-child {
  margin: 0 !important;
}
.tile.is-parent {
  padding: 0.75rem;
}
.tile.is-vertical {
  flex-direction: column;
}
.tile.is-vertical > .tile.is-child:not(:last-child) {
  margin-bottom: 1.5rem !important;
}
@media screen and (min-width: 769px), print {
  .tile:not(.is-child) {
    display: flex;
  }
  .tile.is-1 {
    flex: none;
    width: 8.3333333333%;
  }
  .tile.is-2 {
    flex: none;
    width: 16.6666666667%;
  }
  .tile.is-3 {
    flex: none;
    width: 25%;
  }
  .tile.is-4 {
    flex: none;
    width: 33.3333333333%;
  }
  .tile.is-5 {
    flex: none;
    width: 41.6666666667%;
  }
  .tile.is-6 {
    flex: none;
    width: 50%;
  }
  .tile.is-7 {
    flex: none;
    width: 58.3333333333%;
  }
  .tile.is-8 {
    flex: none;
    width: 66.6666666667%;
  }
  .tile.is-9 {
    flex: none;
    width: 75%;
  }
  .tile.is-10 {
    flex: none;
    width: 83.3333333333%;
  }
  .tile.is-11 {
    flex: none;
    width: 91.6666666667%;
  }
  .tile.is-12 {
    flex: none;
    width: 100%;
  }
}

.hero {
  align-items: stretch;
  display: flex;
  flex-direction: column;
  justify-content: space-between;
}
.hero .navbar {
  background: none;
}
.hero .tabs ul {
  border-bottom: none;
}
.hero.is-white {
  background-color: white;
  color: #0a0a0a;
}
.hero.is-white a:not(.button):not(.dropdown-item):not(.tag),
.hero.is-white strong {
  color: inherit;
}
.hero.is-white .title {
  color: #0a0a0a;
}
.hero.is-white .subtitle {
  color: rgba(10, 10, 10, 0.9);
}
.hero.is-white .subtitle a:not(.button),
.hero.is-white .subtitle strong {
  color: #0a0a0a;
}
@media screen and (max-width: 1087px) {
  .hero.is-white .navbar-menu {
    background-color: white;
  }
}
.hero.is-white .navbar-item,
.hero.is-white .navbar-link {
  color: rgba(10, 10, 10, 0.7);
}
.hero.is-white a.navbar-item:hover, .hero.is-white a.navbar-item.is-active,
.hero.is-white .navbar-link:hover,
.hero.is-white .navbar-link.is-active {
  background-color: #f2f2f2;
  color: #0a0a0a;
}
.hero.is-white .tabs a {
  color: #0a0a0a;
  opacity: 0.9;
}
.hero.is-white .tabs a:hover {
  opacity: 1;
}
.hero.is-white .tabs li.is-active a {
  opacity: 1;
}
.hero.is-white .tabs.is-boxed a, .hero.is-white .tabs.is-toggle a {
  color: #0a0a0a;
}
.hero.is-white .tabs.is-boxed a:hover, .hero.is-white .tabs.is-toggle a:hover {
  background-color: rgba(10, 10, 10, 0.1);
}
.hero.is-white .tabs.is-boxed li.is-active a, .hero.is-white .tabs.is-boxed li.is-active a:hover, .hero.is-white .tabs.is-toggle li.is-active a, .hero.is-white .tabs.is-toggle li.is-active a:hover {
  background-color: #0a0a0a;
  border-color: #0a0a0a;
  color: white;
}
.hero.is-white.is-bold {
  background-image: linear-gradient(141deg, #e8e3e4 0%, white 71%, white 100%);
}
@media screen and (max-width: 768px) {
  .hero.is-white.is-bold .navbar-menu {
    background-image: linear-gradient(141deg, #e8e3e4 0%, white 71%, white 100%);
  }
}
.hero.is-black {
  background-color: #0a0a0a;
  color: white;
}
.hero.is-black a:not(.button):not(.dropdown-item):not(.tag),
.hero.is-black strong {
  color: inherit;
}
.hero.is-black .title {
  color: white;
}
.hero.is-black .subtitle {
  color: rgba(255, 255, 255, 0.9);
}
.hero.is-black .subtitle a:not(.button),
.hero.is-black .subtitle strong {
  color: white;
}
@media screen and (max-width: 1087px) {
  .hero.is-black .navbar-menu {
    background-color: #0a0a0a;
  }
}
.hero.is-black .navbar-item,
.hero.is-black .navbar-link {
  color: rgba(255, 255, 255, 0.7);
}
.hero.is-black a.navbar-item:hover, .hero.is-black a.navbar-item.is-active,
.hero.is-black .navbar-link:hover,
.hero.is-black .navbar-link.is-active {
  background-color: black;
  color: white;
}
.hero.is-black .tabs a {
  color: white;
  opacity: 0.9;
}
.hero.is-black .tabs a:hover {
  opacity: 1;
}
.hero.is-black .tabs li.is-active a {
  opacity: 1;
}
.hero.is-black .tabs.is-boxed a, .hero.is-black .tabs.is-toggle a {
  color: white;
}
.hero.is-black .tabs.is-boxed a:hover, .hero.is-black .tabs.is-toggle a:hover {
  background-color: rgba(10, 10, 10, 0.1);
}
.hero.is-black .tabs.is-boxed li.is-active a, .hero.is-black .tabs.is-boxed li.is-active a:hover, .hero.is-black .tabs.is-toggle li.is-active a, .hero.is-black .tabs.is-toggle li.is-active a:hover {
  background-color: white;
  border-color: white;
  color: #0a0a0a;
}
.hero.is-black.is-bold {
  background-image: linear-gradient(141deg, black 0%, #0a0a0a 71%, #181616 100%);
}
@media screen and (max-width: 768px) {
  .hero.is-black.is-bold .navbar-menu {
    background-image: linear-gradient(141deg, black 0%, #0a0a0a 71%, #181616 100%);
  }
}
.hero.is-light {
  background-color: whitesmoke;
  color: #2d2d2d;
}
.hero.is-light a:not(.button):not(.dropdown-item):not(.tag),
.hero.is-light strong {
  color: inherit;
}
.hero.is-light .title {
  color: #2d2d2d;
}
.hero.is-light .subtitle {
  color: rgba(45, 45, 45, 0.9);
}
.hero.is-light .subtitle a:not(.button),
.hero.is-light .subtitle strong {
  color: #2d2d2d;
}
@media screen and (max-width: 1087px) {
  .hero.is-light .navbar-menu {
    background-color: whitesmoke;
  }
}
.hero.is-light .navbar-item,
.hero.is-light .navbar-link {
  color: rgba(45, 45, 45, 0.7);
}
.hero.is-light a.navbar-item:hover, .hero.is-light a.navbar-item.is-active,
.hero.is-light .navbar-link:hover,
.hero.is-light .navbar-link.is-active {
  background-color: #e8e8e8;
  color: #2d2d2d;
}
.hero.is-light .tabs a {
  color: #2d2d2d;
  opacity: 0.9;
}
.hero.is-light .tabs a:hover {
  opacity: 1;
}
.hero.is-light .tabs li.is-active a {
  opacity: 1;
}
.hero.is-light .tabs.is-boxed a, .hero.is-light .tabs.is-toggle a {
  color: #2d2d2d;
}
.hero.is-light .tabs.is-boxed a:hover, .hero.is-light .tabs.is-toggle a:hover {
  background-color: rgba(10, 10, 10, 0.1);
}
.hero.is-light .tabs.is-boxed li.is-active a, .hero.is-light .tabs.is-boxed li.is-active a:hover, .hero.is-light .tabs.is-toggle li.is-active a, .hero.is-light .tabs.is-toggle li.is-active a:hover {
  background-color: #2d2d2d;
  border-color: #2d2d2d;
  color: whitesmoke;
}
.hero.is-light.is-bold {
  background-image: linear-gradient(141deg, #dfd8d9 0%, whitesmoke 71%, white 100%);
}
@media screen and (max-width: 768px) {
  .hero.is-light.is-bold .navbar-menu {
    background-image: linear-gradient(141deg, #dfd8d9 0%, whitesmoke 71%, white 100%);
  }
}
.hero.is-dark {
  background-color: #2d2d2d;
  color: whitesmoke;
}
.hero.is-dark a:not(.button):not(.dropdown-item):not(.tag),
.hero.is-dark strong {
  color: inherit;
}
.hero.is-dark .title {
  color: whitesmoke;
}
.hero.is-dark .subtitle {
  color: rgba(245, 245, 245, 0.9);
}
.hero.is-dark .subtitle a:not(.button),
.hero.is-dark .subtitle strong {
  color: whitesmoke;
}
@media screen and (max-width: 1087px) {
  .hero.is-dark .navbar-menu {
    background-color: #2d2d2d;
  }
}
.hero.is-dark .navbar-item,
.hero.is-dark .navbar-link {
  color: rgba(245, 245, 245, 0.7);
}
.hero.is-dark a.navbar-item:hover, .hero.is-dark a.navbar-item.is-active,
.hero.is-dark .navbar-link:hover,
.hero.is-dark .navbar-link.is-active {
  background-color: #202020;
  color: whitesmoke;
}
.hero.is-dark .tabs a {
  color: whitesmoke;
  opacity: 0.9;
}
.hero.is-dark .tabs a:hover {
  opacity: 1;
}
.hero.is-dark .tabs li.is-active a {
  opacity: 1;
}
.hero.is-dark .tabs.is-boxed a, .hero.is-dark .tabs.is-toggle a {
  color: whitesmoke;
}
.hero.is-dark .tabs.is-boxed a:hover, .hero.is-dark .tabs.is-toggle a:hover {
  background-color: rgba(10, 10, 10, 0.1);
}
.hero.is-dark .tabs.is-boxed li.is-active a, .hero.is-dark .tabs.is-boxed li.is-active a:hover, .hero.is-dark .tabs.is-toggle li.is-active a, .hero.is-dark .tabs.is-toggle li.is-active a:hover {
  background-color: whitesmoke;
  border-color: whitesmoke;
  color: #2d2d2d;
}
.hero.is-dark.is-bold {
  background-image: linear-gradient(141deg, #151212 0%, #2d2d2d 71%, #3d3837 100%);
}
@media screen and (max-width: 768px) {
  .hero.is-dark.is-bold .navbar-menu {
    background-image: linear-gradient(141deg, #151212 0%, #2d2d2d 71%, #3d3837 100%);
  }
}
.hero.is-primary {
  background-color: #b31b1b;
  color: #fff;
}
.hero.is-primary a:not(.button):not(.dropdown-item):not(.tag),
.hero.is-primary strong {
  color: inherit;
}
.hero.is-primary .title {
  color: #fff;
}
.hero.is-primary .subtitle {
  color: rgba(255, 255, 255, 0.9);
}
.hero.is-primary .subtitle a:not(.button),
.hero.is-primary .subtitle strong {
  color: #fff;
}
@media screen and (max-width: 1087px) {
  .hero.is-primary .navbar-menu {
    background-color: #b31b1b;
  }
}
.hero.is-primary .navbar-item,
.hero.is-primary .navbar-link {
  color: rgba(255, 255, 255, 0.7);
}
.hero.is-primary a.navbar-item:hover, .hero.is-primary a.navbar-item.is-active,
.hero.is-primary .navbar-link:hover,
.hero.is-primary .navbar-link.is-active {
  background-color: #9d1818;
  color: #fff;
}
.hero.is-primary .tabs a {
  color: #fff;
  opacity: 0.9;
}
.hero.is-primary .tabs a:hover {
  opacity: 1;
}
.hero.is-primary .tabs li.is-active a {
  opacity: 1;
}
.hero.is-primary .tabs.is-boxed a, .hero.is-primary .tabs.is-toggle a {
  color: #fff;
}
.hero.is-primary .tabs.is-boxed a:hover, .hero.is-primary .tabs.is-toggle a:hover {
  background-color: rgba(10, 10, 10, 0.1);
}
.hero.is-primary .tabs.is-boxed li.is-active a, .hero.is-primary .tabs.is-boxed li.is-active a:hover, .hero.is-primary .tabs.is-toggle li.is-active a, .hero.is-primary .tabs.is-toggle li.is-active a:hover {
  background-color: #fff;
  border-color: #fff;
  color: #b31b1b;
}
.hero.is-primary.is-bold {
  background-image: linear-gradient(141deg, #8e0d22 0%, #b31b1b 71%, #cf3719 100%);
}
@media screen and (max-width: 768px) {
  .hero.is-primary.is-bold .navbar-menu {
    background-image: linear-gradient(141deg, #8e0d22 0%, #b31b1b 71%, #cf3719 100%);
  }
}
.hero.is-link {
  background-color: #0068ac;
  color: #fff;
}
.hero.is-link a:not(.button):not(.dropdown-item):not(.tag),
.hero.is-link strong {
  color: inherit;
}
.hero.is-link .title {
  color: #fff;
}
.hero.is-link .subtitle {
  color: rgba(255, 255, 255, 0.9);
}
.hero.is-link .subtitle a:not(.button),
.hero.is-link .subtitle strong {
  color: #fff;
}
@media screen and (max-width: 1087px) {
  .hero.is-link .navbar-menu {
    background-color: #0068ac;
  }
}
.hero.is-link .navbar-item,
.hero.is-link .navbar-link {
  color: rgba(255, 255, 255, 0.7);
}
.hero.is-link a.navbar-item:hover, .hero.is-link a.navbar-item.is-active,
.hero.is-link .navbar-link:hover,
.hero.is-link .navbar-link.is-active {
  background-color: #005993;
  color: #fff;
}
.hero.is-link .tabs a {
  color: #fff;
  opacity: 0.9;
}
.hero.is-link .tabs a:hover {
  opacity: 1;
}
.hero.is-link .tabs li.is-active a {
  opacity: 1;
}
.hero.is-link .tabs.is-boxed a, .hero.is-link .tabs.is-toggle a {
  color: #fff;
}
.hero.is-link .tabs.is-boxed a:hover, .hero.is-link .tabs.is-toggle a:hover {
  background-color: rgba(10, 10, 10, 0.1);
}
.hero.is-link .tabs.is-boxed li.is-active a, .hero.is-link .tabs.is-boxed li.is-active a:hover, .hero.is-link .tabs.is-toggle li.is-active a, .hero.is-link .tabs.is-toggle li.is-active a:hover {
  background-color: #fff;
  border-color: #fff;
  color: #0068ac;
}
.hero.is-link.is-bold {
  background-image: linear-gradient(141deg, #005d79 0%, #0068ac 71%, #0057c6 100%);
}
@media screen and (max-width: 768px) {
  .hero.is-link.is-bold .navbar-menu {
    background-image: linear-gradient(141deg, #005d79 0%, #0068ac 71%, #0057c6 100%);
  }
}
.hero.is-info {
  background-color: #209cee;
  color: #fff;
}
.hero.is-info a:not(.button):not(.dropdown-item):not(.tag),
.hero.is-info strong {
  color: inherit;
}
.hero.is-info .title {
  color: #fff;
}
.hero.is-info .subtitle {
  color: rgba(255, 255, 255, 0.9);
}
.hero.is-info .subtitle a:not(.button),
.hero.is-info .subtitle strong {
  color: #fff;
}
@media screen and (max-width: 1087px) {
  .hero.is-info .navbar-menu {
    background-color: #209cee;
  }
}
.hero.is-info .navbar-item,
.hero.is-info .navbar-link {
  color: rgba(255, 255, 255, 0.7);
}
.hero.is-info a.navbar-item:hover, .hero.is-info a.navbar-item.is-active,
.hero.is-info .navbar-link:hover,
.hero.is-info .navbar-link.is-active {
  background-color: #118fe4;
  color: #fff;
}
.hero.is-info .tabs a {
  color: #fff;
  opacity: 0.9;
}
.hero.is-info .tabs a:hover {
  opacity: 1;
}
.hero.is-info .tabs li.is-active a {
  opacity: 1;
}
.hero.is-info .tabs.is-boxed a, .hero.is-info .tabs.is-toggle a {
  color: #fff;
}
.hero.is-info .tabs.is-boxed a:hover, .hero.is-info .tabs.is-toggle a:hover {
  background-color: rgba(10, 10, 10, 0.1);
}
.hero.is-info .tabs.is-boxed li.is-active a, .hero.is-info .tabs.is-boxed li.is-active a:hover, .hero.is-info .tabs.is-toggle li.is-active a, .hero.is-info .tabs.is-toggle li.is-active a:hover {
  background-color: #fff;
  border-color: #fff;
  color: #209cee;
}
.hero.is-info.is-bold {
  background-image: linear-gradient(141deg, #04a6d7 0%, #209cee 71%, #3287f5 100%);
}
@media screen and (max-width: 768px) {
  .hero.is-info.is-bold .navbar-menu {
    background-image: linear-gradient(141deg, #04a6d7 0%, #209cee 71%, #3287f5 100%);
  }
}
.hero.is-success {
  background-color: #3cb521;
  color: #fff;
}
.hero.is-success a:not(.button):not(.dropdown-item):not(.tag),
.hero.is-success strong {
  color: inherit;
}
.hero.is-success .title {
  color: #fff;
}
.hero.is-success .subtitle {
  color: rgba(255, 255, 255, 0.9);
}
.hero.is-success .subtitle a:not(.button),
.hero.is-success .subtitle strong {
  color: #fff;
}
@media screen and (max-width: 1087px) {
  .hero.is-success .navbar-menu {
    background-color: #3cb521;
  }
}
.hero.is-success .navbar-item,
.hero.is-success .navbar-link {
  color: rgba(255, 255, 255, 0.7);
}
.hero.is-success a.navbar-item:hover, .hero.is-success a.navbar-item.is-active,
.hero.is-success .navbar-link:hover,
.hero.is-success .navbar-link.is-active {
  background-color: #359f1d;
  color: #fff;
}
.hero.is-success .tabs a {
  color: #fff;
  opacity: 0.9;
}
.hero.is-success .tabs a:hover {
  opacity: 1;
}
.hero.is-success .tabs li.is-active a {
  opacity: 1;
}
.hero.is-success .tabs.is-boxed a, .hero.is-success .tabs.is-toggle a {
  color: #fff;
}
.hero.is-success .tabs.is-boxed a:hover, .hero.is-success .tabs.is-toggle a:hover {
  background-color: rgba(10, 10, 10, 0.1);
}
.hero.is-success .tabs.is-boxed li.is-active a, .hero.is-success .tabs.is-boxed li.is-active a:hover, .hero.is-success .tabs.is-toggle li.is-active a, .hero.is-success .tabs.is-toggle li.is-active a:hover {
  background-color: #fff;
  border-color: #fff;
  color: #3cb521;
}
.hero.is-success.is-bold {
  background-image: linear-gradient(141deg, #3e9211 0%, #3cb521 71%, #22d11f 100%);
}
@media screen and (max-width: 768px) {
  .hero.is-success.is-bold .navbar-menu {
    background-image: linear-gradient(141deg, #3e9211 0%, #3cb521 71%, #22d11f 100%);
  }
}
.hero.is-warning {
  background-color: #d47500;
  color: #fff;
}
.hero.is-warning a:not(.button):not(.dropdown-item):not(.tag),
.hero.is-warning strong {
  color: inherit;
}
.hero.is-warning .title {
  color: #fff;
}
.hero.is-warning .subtitle {
  color: rgba(255, 255, 255, 0.9);
}
.hero.is-warning .subtitle a:not(.button),
.hero.is-warning .subtitle strong {
  color: #fff;
}
@media screen and (max-width: 1087px) {
  .hero.is-warning .navbar-menu {
    background-color: #d47500;
  }
}
.hero.is-warning .navbar-item,
.hero.is-warning .navbar-link {
  color: rgba(255, 255, 255, 0.7);
}
.hero.is-warning a.navbar-item:hover, .hero.is-warning a.navbar-item.is-active,
.hero.is-warning .navbar-link:hover,
.hero.is-warning .navbar-link.is-active {
  background-color: #bb6700;
  color: #fff;
}
.hero.is-warning .tabs a {
  color: #fff;
  opacity: 0.9;
}
.hero.is-warning .tabs a:hover {
  opacity: 1;
}
.hero.is-warning .tabs li.is-active a {
  opacity: 1;
}
.hero.is-warning .tabs.is-boxed a, .hero.is-warning .tabs.is-toggle a {
  color: #fff;
}
.hero.is-warning .tabs.is-boxed a:hover, .hero.is-warning .tabs.is-toggle a:hover {
  background-color: rgba(10, 10, 10, 0.1);
}
.hero.is-warning .tabs.is-boxed li.is-active a, .hero.is-warning .tabs.is-boxed li.is-active a:hover, .hero.is-warning .tabs.is-toggle li.is-active a, .hero.is-warning .tabs.is-toggle li.is-active a:hover {
  background-color: #fff;
  border-color: #fff;
  color: #d47500;
}
.hero.is-warning.is-bold {
  background-image: linear-gradient(141deg, #a13e00 0%, #d47500 71%, #eeab00 100%);
}
@media screen and (max-width: 768px) {
  .hero.is-warning.is-bold .navbar-menu {
    background-image: linear-gradient(141deg, #a13e00 0%, #d47500 71%, #eeab00 100%);
  }
}
.hero.is-danger {
  background-color: #cd0200;
  color: #fff;
}
.hero.is-danger a:not(.button):not(.dropdown-item):not(.tag),
.hero.is-danger strong {
  color: inherit;
}
.hero.is-danger .title {
  color: #fff;
}
.hero.is-danger .subtitle {
  color: rgba(255, 255, 255, 0.9);
}
.hero.is-danger .subtitle a:not(.button),
.hero.is-danger .subtitle strong {
  color: #fff;
}
@media screen and (max-width: 1087px) {
  .hero.is-danger .navbar-menu {
    background-color: #cd0200;
  }
}
.hero.is-danger .navbar-item,
.hero.is-danger .navbar-link {
  color: rgba(255, 255, 255, 0.7);
}
.hero.is-danger a.navbar-item:hover, .hero.is-danger a.navbar-item.is-active,
.hero.is-danger .navbar-link:hover,
.hero.is-danger .navbar-link.is-active {
  background-color: #b40200;
  color: #fff;
}
.hero.is-danger .tabs a {
  color: #fff;
  opacity: 0.9;
}
.hero.is-danger .tabs a:hover {
  opacity: 1;
}
.hero.is-danger .tabs li.is-active a {
  opacity: 1;
}
.hero.is-danger .tabs.is-boxed a, .hero.is-danger .tabs.is-toggle a {
  color: #fff;
}
.hero.is-danger .tabs.is-boxed a:hover, .hero.is-danger .tabs.is-toggle a:hover {
  background-color: rgba(10, 10, 10, 0.1);
}
.hero.is-danger .tabs.is-boxed li.is-active a, .hero.is-danger .tabs.is-boxed li.is-active a:hover, .hero.is-danger .tabs.is-toggle li.is-active a, .hero.is-danger .tabs.is-toggle li.is-active a:hover {
  background-color: #fff;
  border-color: #fff;
  color: #cd0200;
}
.hero.is-danger.is-bold {
  background-image: linear-gradient(141deg, #9a0018 0%, #cd0200 71%, #e72900 100%);
}
@media screen and (max-width: 768px) {
  .hero.is-danger.is-bold .navbar-menu {
    background-image: linear-gradient(141deg, #9a0018 0%, #cd0200 71%, #e72900 100%);
  }
}
.hero.is-small .hero-body {
  padding-bottom: 1.5rem;
  padding-top: 1.5rem;
}
@media screen and (min-width: 769px), print {
  .hero.is-medium .hero-body {
    padding-bottom: 9rem;
    padding-top: 9rem;
  }
}
@media screen and (min-width: 769px), print {
  .hero.is-large .hero-body {
    padding-bottom: 18rem;
    padding-top: 18rem;
  }
}
.hero.is-halfheight .hero-body, .hero.is-fullheight .hero-body, .hero.is-fullheight-with-navbar .hero-body {
  align-items: center;
  display: flex;
}
.hero.is-halfheight .hero-body > .container, .hero.is-fullheight .hero-body > .container, .hero.is-fullheight-with-navbar .hero-body > .container {
  flex-grow: 1;
  flex-shrink: 1;
}
.hero.is-halfheight {
  min-height: 50vh;
}
.hero.is-fullheight {
  min-height: 100vh;
}
.hero.is-fullheight-with-navbar {
  min-height: calc(100vh - 3.25rem);
}

.hero-video {
  overflow: hidden;
}
.hero-video video {
  left: 50%;
  min-height: 100%;
  min-width: 100%;
  position: absolute;
  top: 50%;
  transform: translate3d(-50%, -50%, 0);
}
.hero-video.is-transparent {
  opacity: 0.3;
}
@media screen and (max-width: 768px) {
  .hero-video {
    display: none;
  }
}

.hero-buttons {
  margin-top: 1.5rem;
}
@media screen and (max-width: 768px) {
  .hero-buttons .button {
    display: flex;
  }
  .hero-buttons .button:not(:last-child) {
    margin-bottom: 0.75rem;
  }
}
@media screen and (min-width: 769px), print {
  .hero-buttons {
    display: flex;
    justify-content: center;
  }
  .hero-buttons .button:not(:last-child) {
    margin-right: 1.5rem;
  }
}

.hero-head,
.hero-foot {
  flex-grow: 0;
  flex-shrink: 0;
}

.hero-body {
  flex-grow: 1;
  flex-shrink: 0;
  padding: 3rem 1.5rem;
}

.section {
  padding: 3rem 1.5rem;
}
@media screen and (min-width: 1088px) {
  .section.is-medium {
    padding: 9rem 1.5rem;
  }
  .section.is-large {
    padding: 18rem 1.5rem;
  }
}

.footer {
  background-color: #fafafa;
  padding: 3rem 1.5rem 6rem;
}

.switch[type=checkbox] {
  outline: 0;
  user-select: none;
  display: inline-block;
  position: absolute;
  opacity: 0;
}
.switch[type=checkbox]:focus + label::before, .switch[type=checkbox]:focus + label:before, .switch[type=checkbox]:focus + label::after, .switch[type=checkbox]:focus + label:after {
  outline: 1px dotted #999999;
}
.switch[type=checkbox][disabled] {
  cursor: not-allowed;
}
.switch[type=checkbox][disabled] + label {
  opacity: 0.5;
}
.switch[type=checkbox][disabled] + label::before, .switch[type=checkbox][disabled] + label:before {
  opacity: 0.5;
}
.switch[type=checkbox][disabled] + label::after, .switch[type=checkbox][disabled] + label:after {
  opacity: 0.5;
}
.switch[type=checkbox][disabled] + label:hover {
  cursor: not-allowed;
}
.switch[type=checkbox] + label {
  position: relative;
  display: initial;
  font-size: 1rem;
  line-height: initial;
  padding-left: 3.5rem;
  padding-top: 0.2rem;
  cursor: pointer;
}
.switch[type=checkbox] + label::before, .switch[type=checkbox] + label:before {
  position: absolute;
  display: block;
  top: 0;
  left: 0;
  width: 3rem;
  height: 1.5rem;
  border: 0.1rem solid transparent;
  border-radius: 4px;
  background: #999999;
  content: "";
}
.switch[type=checkbox] + label::after, .switch[type=checkbox] + label:after {
  display: block;
  position: absolute;
  top: 0.75rem-calc($switch-height - ($switch-paddle-offset * 2))/2;
  left: 0.25rem;
  width: calc($switch-height - ($switch-paddle-offset * 2));
  height: calc($switch-height - ($switch-paddle-offset * 2));
  transform: translate3d(0, 0, 0);
  border-radius: 4px;
  background: white;
  transition: all 0.25s ease-out;
  content: "";
}
.switch[type=checkbox].is-rtl + label {
  padding-left: 0;
  padding-right: 3.5rem;
}
.switch[type=checkbox].is-rtl + label::before, .switch[type=checkbox].is-rtl + label:before {
  left: auto;
  right: 0;
}
.switch[type=checkbox].is-rtl + label::after, .switch[type=checkbox].is-rtl + label:after {
  left: auto;
  right: cacl(3rem-calc($switch-height - ($switch-paddle-offset * 2))-0.375rem);
}
.switch[type=checkbox]:checked + label::before, .switch[type=checkbox]:checked + label:before {
  background: #b31b1b;
}
.switch[type=checkbox]:checked + label::after {
  left: cacl(3rem-calc($switch-height - ($switch-paddle-offset * 2))-0.375rem);
}
.switch[type=checkbox]:checked.is-rtl + label::after, .switch[type=checkbox]:checked.is-rtl + label:after {
  left: auto;
  right: 0.25rem;
}
.switch[type=checkbox].is-outlined + label::before, .switch[type=checkbox].is-outlined + label:before {
  background-color: transparent;
  border-color: #999999;
}
.switch[type=checkbox].is-outlined + label::after, .switch[type=checkbox].is-outlined + label:after {
  background: #999999;
}
.switch[type=checkbox].is-outlined:checked + label::before, .switch[type=checkbox].is-outlined:checked + label:before {
  background-color: transparent;
  border-color: #b31b1b;
}
.switch[type=checkbox].is-outlined:checked + label::after, .switch[type=checkbox].is-outlined:checked + label:after {
  background: #b31b1b;
}
.switch[type=checkbox].is-thin + label::before, .switch[type=checkbox].is-thin + label:before {
  top: 0.5454545455rem;
  height: 0.375rem;
}
.switch[type=checkbox].is-thin + label::after, .switch[type=checkbox].is-thin + label:after {
  box-shadow: 0px 0px 3px #757575;
}
.switch[type=checkbox].is-rounded + label::before, .switch[type=checkbox].is-rounded + label:before {
  border-radius: 24px;
}
.switch[type=checkbox].is-rounded + label::after, .switch[type=checkbox].is-rounded + label:after {
  border-radius: 50%;
}
.switch[type=checkbox].is-small + label {
  position: relative;
  display: initial;
  font-size: 0.85rem;
  line-height: initial;
  padding-left: 3.05rem;
  padding-top: 0.2rem;
  cursor: pointer;
}
.switch[type=checkbox].is-small + label::before, .switch[type=checkbox].is-small + label:before {
  position: absolute;
  display: block;
  top: 0;
  left: 0;
  width: 2.55rem;
  height: 1.275rem;
  border: 0.1rem solid transparent;
  border-radius: 4px;
  background: #999999;
  content: "";
}
.switch[type=checkbox].is-small + label::after, .switch[type=checkbox].is-small + label:after {
  display: block;
  position: absolute;
  top: 0.6375rem-calc($switch-height - ($switch-paddle-offset * 2))/2;
  left: 0.25rem;
  width: calc($switch-height - ($switch-paddle-offset * 2));
  height: calc($switch-height - ($switch-paddle-offset * 2));
  transform: translate3d(0, 0, 0);
  border-radius: 4px;
  background: white;
  transition: all 0.25s ease-out;
  content: "";
}
.switch[type=checkbox].is-small.is-rtl + label {
  padding-left: 0;
  padding-right: 3.05rem;
}
.switch[type=checkbox].is-small.is-rtl + label::before, .switch[type=checkbox].is-small.is-rtl + label:before {
  left: auto;
  right: 0;
}
.switch[type=checkbox].is-small.is-rtl + label::after, .switch[type=checkbox].is-small.is-rtl + label:after {
  left: auto;
  right: cacl(2.55rem-calc($switch-height - ($switch-paddle-offset * 2))-0.375rem);
}
.switch[type=checkbox].is-small:checked + label::before, .switch[type=checkbox].is-small:checked + label:before {
  background: #b31b1b;
}
.switch[type=checkbox].is-small:checked + label::after {
  left: cacl(2.55rem-calc($switch-height - ($switch-paddle-offset * 2))-0.375rem);
}
.switch[type=checkbox].is-small:checked.is-rtl + label::after, .switch[type=checkbox].is-small:checked.is-rtl + label:after {
  left: auto;
  right: 0.25rem;
}
.switch[type=checkbox].is-small.is-outlined + label::before, .switch[type=checkbox].is-small.is-outlined + label:before {
  background-color: transparent;
  border-color: #999999;
}
.switch[type=checkbox].is-small.is-outlined + label::after, .switch[type=checkbox].is-small.is-outlined + label:after {
  background: #999999;
}
.switch[type=checkbox].is-small.is-outlined:checked + label::before, .switch[type=checkbox].is-small.is-outlined:checked + label:before {
  background-color: transparent;
  border-color: #b31b1b;
}
.switch[type=checkbox].is-small.is-outlined:checked + label::after, .switch[type=checkbox].is-small.is-outlined:checked + label:after {
  background: #b31b1b;
}
.switch[type=checkbox].is-small.is-thin + label::before, .switch[type=checkbox].is-small.is-thin + label:before {
  top: 0.4636363636rem;
  height: 0.31875rem;
}
.switch[type=checkbox].is-small.is-thin + label::after, .switch[type=checkbox].is-small.is-thin + label:after {
  box-shadow: 0px 0px 3px #757575;
}
.switch[type=checkbox].is-small.is-rounded + label::before, .switch[type=checkbox].is-small.is-rounded + label:before {
  border-radius: 24px;
}
.switch[type=checkbox].is-small.is-rounded + label::after, .switch[type=checkbox].is-small.is-rounded + label:after {
  border-radius: 50%;
}
.switch[type=checkbox].is-medium + label {
  position: relative;
  display: initial;
  font-size: 1.25rem;
  line-height: initial;
  padding-left: 4.25rem;
  padding-top: 0.2rem;
  cursor: pointer;
}
.switch[type=checkbox].is-medium + label::before, .switch[type=checkbox].is-medium + label:before {
  position: absolute;
  display: block;
  top: 0;
  left: 0;
  width: 3.75rem;
  height: 1.875rem;
  border: 0.1rem solid transparent;
  border-radius: 4px;
  background: #999999;
  content: "";
}
.switch[type=checkbox].is-medium + label::after, .switch[type=checkbox].is-medium + label:after {
  display: block;
  position: absolute;
  top: 0.9375rem-calc($switch-height - ($switch-paddle-offset * 2))/2;
  left: 0.25rem;
  width: calc($switch-height - ($switch-paddle-offset * 2));
  height: calc($switch-height - ($switch-paddle-offset * 2));
  transform: translate3d(0, 0, 0);
  border-radius: 4px;
  background: white;
  transition: all 0.25s ease-out;
  content: "";
}
.switch[type=checkbox].is-medium.is-rtl + label {
  padding-left: 0;
  padding-right: 4.25rem;
}
.switch[type=checkbox].is-medium.is-rtl + label::before, .switch[type=checkbox].is-medium.is-rtl + label:before {
  left: auto;
  right: 0;
}
.switch[type=checkbox].is-medium.is-rtl + label::after, .switch[type=checkbox].is-medium.is-rtl + label:after {
  left: auto;
  right: cacl(3.75rem-calc($switch-height - ($switch-paddle-offset * 2))-0.375rem);
}
.switch[type=checkbox].is-medium:checked + label::before, .switch[type=checkbox].is-medium:checked + label:before {
  background: #b31b1b;
}
.switch[type=checkbox].is-medium:checked + label::after {
  left: cacl(3.75rem-calc($switch-height - ($switch-paddle-offset * 2))-0.375rem);
}
.switch[type=checkbox].is-medium:checked.is-rtl + label::after, .switch[type=checkbox].is-medium:checked.is-rtl + label:after {
  left: auto;
  right: 0.25rem;
}
.switch[type=checkbox].is-medium.is-outlined + label::before, .switch[type=checkbox].is-medium.is-outlined + label:before {
  background-color: transparent;
  border-color: #999999;
}
.switch[type=checkbox].is-medium.is-outlined + label::after, .switch[type=checkbox].is-medium.is-outlined + label:after {
  background: #999999;
}
.switch[type=checkbox].is-medium.is-outlined:checked + label::before, .switch[type=checkbox].is-medium.is-outlined:checked + label:before {
  background-color: transparent;
  border-color: #b31b1b;
}
.switch[type=checkbox].is-medium.is-outlined:checked + label::after, .switch[type=checkbox].is-medium.is-outlined:checked + label:after {
  background: #b31b1b;
}
.switch[type=checkbox].is-medium.is-thin + label::before, .switch[type=checkbox].is-medium.is-thin + label:before {
  top: 0.6818181818rem;
  height: 0.46875rem;
}
.switch[type=checkbox].is-medium.is-thin + label::after, .switch[type=checkbox].is-medium.is-thin + label:after {
  box-shadow: 0px 0px 3px #757575;
}
.switch[type=checkbox].is-medium.is-rounded + label::before, .switch[type=checkbox].is-medium.is-rounded + label:before {
  border-radius: 24px;
}
.switch[type=checkbox].is-medium.is-rounded + label::after, .switch[type=checkbox].is-medium.is-rounded + label:after {
  border-radius: 50%;
}
.switch[type=checkbox].is-large + label {
  position: relative;
  display: initial;
  font-size: 1.5rem;
  line-height: initial;
  padding-left: 5rem;
  padding-top: 0.2rem;
  cursor: pointer;
}
.switch[type=checkbox].is-large + label::before, .switch[type=checkbox].is-large + label:before {
  position: absolute;
  display: block;
  top: 0;
  left: 0;
  width: 4.5rem;
  height: 2.25rem;
  border: 0.1rem solid transparent;
  border-radius: 4px;
  background: #999999;
  content: "";
}
.switch[type=checkbox].is-large + label::after, .switch[type=checkbox].is-large + label:after {
  display: block;
  position: absolute;
  top: 1.125rem-calc($switch-height - ($switch-paddle-offset * 2))/2;
  left: 0.25rem;
  width: calc($switch-height - ($switch-paddle-offset * 2));
  height: calc($switch-height - ($switch-paddle-offset * 2));
  transform: translate3d(0, 0, 0);
  border-radius: 4px;
  background: white;
  transition: all 0.25s ease-out;
  content: "";
}
.switch[type=checkbox].is-large.is-rtl + label {
  padding-left: 0;
  padding-right: 5rem;
}
.switch[type=checkbox].is-large.is-rtl + label::before, .switch[type=checkbox].is-large.is-rtl + label:before {
  left: auto;
  right: 0;
}
.switch[type=checkbox].is-large.is-rtl + label::after, .switch[type=checkbox].is-large.is-rtl + label:after {
  left: auto;
  right: cacl(4.5rem-calc($switch-height - ($switch-paddle-offset * 2))-0.375rem);
}
.switch[type=checkbox].is-large:checked + label::before, .switch[type=checkbox].is-large:checked + label:before {
  background: #b31b1b;
}
.switch[type=checkbox].is-large:checked + label::after {
  left: cacl(4.5rem-calc($switch-height - ($switch-paddle-offset * 2))-0.375rem);
}
.switch[type=checkbox].is-large:checked.is-rtl + label::after, .switch[type=checkbox].is-large:checked.is-rtl + label:after {
  left: auto;
  right: 0.25rem;
}
.switch[type=checkbox].is-large.is-outlined + label::before, .switch[type=checkbox].is-large.is-outlined + label:before {
  background-color: transparent;
  border-color: #999999;
}
.switch[type=checkbox].is-large.is-outlined + label::after, .switch[type=checkbox].is-large.is-outlined + label:after {
  background: #999999;
}
.switch[type=checkbox].is-large.is-outlined:checked + label::before, .switch[type=checkbox].is-large.is-outlined:checked + label:before {
  background-color: transparent;
  border-color: #b31b1b;
}
.switch[type=checkbox].is-large.is-outlined:checked + label::after, .switch[type=checkbox].is-large.is-outlined:checked + label:after {
  background: #b31b1b;
}
.switch[type=checkbox].is-large.is-thin + label::before, .switch[type=checkbox].is-large.is-thin + label:before {
  top: 0.8181818182rem;
  height: 0.5625rem;
}
.switch[type=checkbox].is-large.is-thin + label::after, .switch[type=checkbox].is-large.is-thin + label:after {
  box-shadow: 0px 0px 3px #757575;
}
.switch[type=checkbox].is-large.is-rounded + label::before, .switch[type=checkbox].is-large.is-rounded + label:before {
  border-radius: 24px;
}
.switch[type=checkbox].is-large.is-rounded + label::after, .switch[type=checkbox].is-large.is-rounded + label:after {
  border-radius: 50%;
}
.switch[type=checkbox].is-white:checked + label::before, .switch[type=checkbox].is-white:checked + label:before {
  background: white;
}
.switch[type=checkbox].is-white.is-outlined:checked + label::before, .switch[type=checkbox].is-white.is-outlined:checked + label:before {
  background-color: transparent;
  border-color: white !important;
}
.switch[type=checkbox].is-white.is-outlined:checked + label::after, .switch[type=checkbox].is-white.is-outlined:checked + label:after {
  background: white;
}
.switch[type=checkbox].is-white.is-thin.is-outlined + label::after, .switch[type=checkbox].is-white.is-thin.is-outlined + label:after {
  box-shadow: none;
}
.switch[type=checkbox].is-unchecked-white + label::before, .switch[type=checkbox].is-unchecked-white + label:before {
  background: white;
}
.switch[type=checkbox].is-unchecked-white.is-outlined + label::before, .switch[type=checkbox].is-unchecked-white.is-outlined + label:before {
  background-color: transparent;
  border-color: white !important;
}
.switch[type=checkbox].is-unchecked-white.is-outlined + label::after, .switch[type=checkbox].is-unchecked-white.is-outlined + label:after {
  background: white;
}
.switch[type=checkbox].is-black:checked + label::before, .switch[type=checkbox].is-black:checked + label:before {
  background: #0a0a0a;
}
.switch[type=checkbox].is-black.is-outlined:checked + label::before, .switch[type=checkbox].is-black.is-outlined:checked + label:before {
  background-color: transparent;
  border-color: #0a0a0a !important;
}
.switch[type=checkbox].is-black.is-outlined:checked + label::after, .switch[type=checkbox].is-black.is-outlined:checked + label:after {
  background: #0a0a0a;
}
.switch[type=checkbox].is-black.is-thin.is-outlined + label::after, .switch[type=checkbox].is-black.is-thin.is-outlined + label:after {
  box-shadow: none;
}
.switch[type=checkbox].is-unchecked-black + label::before, .switch[type=checkbox].is-unchecked-black + label:before {
  background: #0a0a0a;
}
.switch[type=checkbox].is-unchecked-black.is-outlined + label::before, .switch[type=checkbox].is-unchecked-black.is-outlined + label:before {
  background-color: transparent;
  border-color: #0a0a0a !important;
}
.switch[type=checkbox].is-unchecked-black.is-outlined + label::after, .switch[type=checkbox].is-unchecked-black.is-outlined + label:after {
  background: #0a0a0a;
}
.switch[type=checkbox].is-light:checked + label::before, .switch[type=checkbox].is-light:checked + label:before {
  background: whitesmoke;
}
.switch[type=checkbox].is-light.is-outlined:checked + label::before, .switch[type=checkbox].is-light.is-outlined:checked + label:before {
  background-color: transparent;
  border-color: whitesmoke !important;
}
.switch[type=checkbox].is-light.is-outlined:checked + label::after, .switch[type=checkbox].is-light.is-outlined:checked + label:after {
  background: whitesmoke;
}
.switch[type=checkbox].is-light.is-thin.is-outlined + label::after, .switch[type=checkbox].is-light.is-thin.is-outlined + label:after {
  box-shadow: none;
}
.switch[type=checkbox].is-unchecked-light + label::before, .switch[type=checkbox].is-unchecked-light + label:before {
  background: whitesmoke;
}
.switch[type=checkbox].is-unchecked-light.is-outlined + label::before, .switch[type=checkbox].is-unchecked-light.is-outlined + label:before {
  background-color: transparent;
  border-color: whitesmoke !important;
}
.switch[type=checkbox].is-unchecked-light.is-outlined + label::after, .switch[type=checkbox].is-unchecked-light.is-outlined + label:after {
  background: whitesmoke;
}
.switch[type=checkbox].is-dark:checked + label::before, .switch[type=checkbox].is-dark:checked + label:before {
  background: #2d2d2d;
}
.switch[type=checkbox].is-dark.is-outlined:checked + label::before, .switch[type=checkbox].is-dark.is-outlined:checked + label:before {
  background-color: transparent;
  border-color: #2d2d2d !important;
}
.switch[type=checkbox].is-dark.is-outlined:checked + label::after, .switch[type=checkbox].is-dark.is-outlined:checked + label:after {
  background: #2d2d2d;
}
.switch[type=checkbox].is-dark.is-thin.is-outlined + label::after, .switch[type=checkbox].is-dark.is-thin.is-outlined + label:after {
  box-shadow: none;
}
.switch[type=checkbox].is-unchecked-dark + label::before, .switch[type=checkbox].is-unchecked-dark + label:before {
  background: #2d2d2d;
}
.switch[type=checkbox].is-unchecked-dark.is-outlined + label::before, .switch[type=checkbox].is-unchecked-dark.is-outlined + label:before {
  background-color: transparent;
  border-color: #2d2d2d !important;
}
.switch[type=checkbox].is-unchecked-dark.is-outlined + label::after, .switch[type=checkbox].is-unchecked-dark.is-outlined + label:after {
  background: #2d2d2d;
}
.switch[type=checkbox].is-primary:checked + label::before, .switch[type=checkbox].is-primary:checked + label:before {
  background: #b31b1b;
}
.switch[type=checkbox].is-primary.is-outlined:checked + label::before, .switch[type=checkbox].is-primary.is-outlined:checked + label:before {
  background-color: transparent;
  border-color: #b31b1b !important;
}
.switch[type=checkbox].is-primary.is-outlined:checked + label::after, .switch[type=checkbox].is-primary.is-outlined:checked + label:after {
  background: #b31b1b;
}
.switch[type=checkbox].is-primary.is-thin.is-outlined + label::after, .switch[type=checkbox].is-primary.is-thin.is-outlined + label:after {
  box-shadow: none;
}
.switch[type=checkbox].is-unchecked-primary + label::before, .switch[type=checkbox].is-unchecked-primary + label:before {
  background: #b31b1b;
}
.switch[type=checkbox].is-unchecked-primary.is-outlined + label::before, .switch[type=checkbox].is-unchecked-primary.is-outlined + label:before {
  background-color: transparent;
  border-color: #b31b1b !important;
}
.switch[type=checkbox].is-unchecked-primary.is-outlined + label::after, .switch[type=checkbox].is-unchecked-primary.is-outlined + label:after {
  background: #b31b1b;
}
.switch[type=checkbox].is-link:checked + label::before, .switch[type=checkbox].is-link:checked + label:before {
  background: #0068ac;
}
.switch[type=checkbox].is-link.is-outlined:checked + label::before, .switch[type=checkbox].is-link.is-outlined:checked + label:before {
  background-color: transparent;
  border-color: #0068ac !important;
}
.switch[type=checkbox].is-link.is-outlined:checked + label::after, .switch[type=checkbox].is-link.is-outlined:checked + label:after {
  background: #0068ac;
}
.switch[type=checkbox].is-link.is-thin.is-outlined + label::after, .switch[type=checkbox].is-link.is-thin.is-outlined + label:after {
  box-shadow: none;
}
.switch[type=checkbox].is-unchecked-link + label::before, .switch[type=checkbox].is-unchecked-link + label:before {
  background: #0068ac;
}
.switch[type=checkbox].is-unchecked-link.is-outlined + label::before, .switch[type=checkbox].is-unchecked-link.is-outlined + label:before {
  background-color: transparent;
  border-color: #0068ac !important;
}
.switch[type=checkbox].is-unchecked-link.is-outlined + label::after, .switch[type=checkbox].is-unchecked-link.is-outlined + label:after {
  background: #0068ac;
}
.switch[type=checkbox].is-info:checked + label::before, .switch[type=checkbox].is-info:checked + label:before {
  background: #209cee;
}
.switch[type=checkbox].is-info.is-outlined:checked + label::before, .switch[type=checkbox].is-info.is-outlined:checked + label:before {
  background-color: transparent;
  border-color: #209cee !important;
}
.switch[type=checkbox].is-info.is-outlined:checked + label::after, .switch[type=checkbox].is-info.is-outlined:checked + label:after {
  background: #209cee;
}
.switch[type=checkbox].is-info.is-thin.is-outlined + label::after, .switch[type=checkbox].is-info.is-thin.is-outlined + label:after {
  box-shadow: none;
}
.switch[type=checkbox].is-unchecked-info + label::before, .switch[type=checkbox].is-unchecked-info + label:before {
  background: #209cee;
}
.switch[type=checkbox].is-unchecked-info.is-outlined + label::before, .switch[type=checkbox].is-unchecked-info.is-outlined + label:before {
  background-color: transparent;
  border-color: #209cee !important;
}
.switch[type=checkbox].is-unchecked-info.is-outlined + label::after, .switch[type=checkbox].is-unchecked-info.is-outlined + label:after {
  background: #209cee;
}
.switch[type=checkbox].is-success:checked + label::before, .switch[type=checkbox].is-success:checked + label:before {
  background: #3cb521;
}
.switch[type=checkbox].is-success.is-outlined:checked + label::before, .switch[type=checkbox].is-success.is-outlined:checked + label:before {
  background-color: transparent;
  border-color: #3cb521 !important;
}
.switch[type=checkbox].is-success.is-outlined:checked + label::after, .switch[type=checkbox].is-success.is-outlined:checked + label:after {
  background: #3cb521;
}
.switch[type=checkbox].is-success.is-thin.is-outlined + label::after, .switch[type=checkbox].is-success.is-thin.is-outlined + label:after {
  box-shadow: none;
}
.switch[type=checkbox].is-unchecked-success + label::before, .switch[type=checkbox].is-unchecked-success + label:before {
  background: #3cb521;
}
.switch[type=checkbox].is-unchecked-success.is-outlined + label::before, .switch[type=checkbox].is-unchecked-success.is-outlined + label:before {
  background-color: transparent;
  border-color: #3cb521 !important;
}
.switch[type=checkbox].is-unchecked-success.is-outlined + label::after, .switch[type=checkbox].is-unchecked-success.is-outlined + label:after {
  background: #3cb521;
}
.switch[type=checkbox].is-warning:checked + label::before, .switch[type=checkbox].is-warning:checked + label:before {
  background: #d47500;
}
.switch[type=checkbox].is-warning.is-outlined:checked + label::before, .switch[type=checkbox].is-warning.is-outlined:checked + label:before {
  background-color: transparent;
  border-color: #d47500 !important;
}
.switch[type=checkbox].is-warning.is-outlined:checked + label::after, .switch[type=checkbox].is-warning.is-outlined:checked + label:after {
  background: #d47500;
}
.switch[type=checkbox].is-warning.is-thin.is-outlined + label::after, .switch[type=checkbox].is-warning.is-thin.is-outlined + label:after {
  box-shadow: none;
}
.switch[type=checkbox].is-unchecked-warning + label::before, .switch[type=checkbox].is-unchecked-warning + label:before {
  background: #d47500;
}
.switch[type=checkbox].is-unchecked-warning.is-outlined + label::before, .switch[type=checkbox].is-unchecked-warning.is-outlined + label:before {
  background-color: transparent;
  border-color: #d47500 !important;
}
.switch[type=checkbox].is-unchecked-warning.is-outlined + label::after, .switch[type=checkbox].is-unchecked-warning.is-outlined + label:after {
  background: #d47500;
}
.switch[type=checkbox].is-danger:checked + label::before, .switch[type=checkbox].is-danger:checked + label:before {
  background: #cd0200;
}
.switch[type=checkbox].is-danger.is-outlined:checked + label::before, .switch[type=checkbox].is-danger.is-outlined:checked + label:before {
  background-color: transparent;
  border-color: #cd0200 !important;
}
.switch[type=checkbox].is-danger.is-outlined:checked + label::after, .switch[type=checkbox].is-danger.is-outlined:checked + label:after {
  background: #cd0200;
}
.switch[type=checkbox].is-danger.is-thin.is-outlined + label::after, .switch[type=checkbox].is-danger.is-thin.is-outlined + label:after {
  box-shadow: none;
}
.switch[type=checkbox].is-unchecked-danger + label::before, .switch[type=checkbox].is-unchecked-danger + label:before {
  background: #cd0200;
}
.switch[type=checkbox].is-unchecked-danger.is-outlined + label::before, .switch[type=checkbox].is-unchecked-danger.is-outlined + label:before {
  background-color: transparent;
  border-color: #cd0200 !important;
}
.switch[type=checkbox].is-unchecked-danger.is-outlined + label::after, .switch[type=checkbox].is-unchecked-danger.is-outlined + label:after {
  background: #cd0200;
}

/* sets base font scale for all other font sizes */
html {
  font-size: 14px;
}

/* sticky footer solution as written by Philip Walton */
/* https://philipwalton.com/articles/normalizing-cross-browser-flexbox-bugs/ */
body {
  display: flex;
  flex-direction: column;
  height: 100vh;
}

header,
footer {
  flex-shrink: 0;
}

main {
  flex: 1 0 auto;
}

/* overrides Bulma defaults which have bigger differences */
.content h1 {
  font-size: 1.75em;
}
.content h2 {
  font-size: 1.5em;
}
.content h3 {
  font-size: 1.35em;
}

.help,
.is-small {
  font-family: "Lucida Grande", "Helvetica Neue", Helvetica, Arial, sans-serif;
}

.field.has-addons-tablet .control:not(:last-child) {
  margin-bottom: 0.5rem;
}
@media screen and (min-width: 769px) {
  .field.has-addons-tablet {
    display: flex;
    justify-content: flex-start;
  }
  .field.has-addons-tablet .control:not(:last-child) {
    margin-right: -1px;
    margin-bottom: 0;
  }
  .field.has-addons-tablet .control:first-child .button,
.field.has-addons-tablet .control:first-child .input,
.field.has-addons-tablet .control:first-child .select select {
    border-bottom-left-radius: 3px;
    border-top-left-radius: 3px;
  }
  .field.has-addons-tablet .control:last-child .button,
.field.has-addons-tablet .control:last-child .input,
.field.has-addons-tablet .control:last-child .select select {
    border-bottom-right-radius: 3px;
    border-top-right-radius: 3px;
  }
  .field.has-addons-tablet .control .button,
.field.has-addons-tablet .control .input,
.field.has-addons-tablet .control .select select {
    border-radius: 0;
  }
  .field.has-addons-tablet .control .button:hover, .field.has-addons-tablet .control .button.is-hovered,
.field.has-addons-tablet .control .input:hover,
.field.has-addons-tablet .control .input.is-hovered,
.field.has-addons-tablet .control .select select:hover,
.field.has-addons-tablet .control .select select.is-hovered {
    z-index: 2;
  }
  .field.has-addons-tablet .control .button:focus, .field.has-addons-tablet .control .button.is-focused, .field.has-addons-tablet .control .button:active, .field.has-addons-tablet .control .button.is-active,
.field.has-addons-tablet .control .input:focus,
.field.has-addons-tablet .control .input.is-focused,
.field.has-addons-tablet .control .input:active,
.field.has-addons-tablet .control .input.is-active,
.field.has-addons-tablet .control .select select:focus,
.field.has-addons-tablet .control .select select.is-focused,
.field.has-addons-tablet .control .select select:active,
.field.has-addons-tablet .control .select select.is-active {
    z-index: 3;
  }
  .field.has-addons-tablet .control .button:focus:hover, .field.has-addons-tablet .control .button.is-focused:hover, .field.has-addons-tablet .control .button:active:hover, .field.has-addons-tablet .control .button.is-active:hover,
.field.has-addons-tablet .control .input:focus:hover,
.field.has-addons-tablet .control .input.is-focused:hover,
.field.has-addons-tablet .control .input:active:hover,
.field.has-addons-tablet .control .input.is-active:hover,
.field.has-addons-tablet .control .select select:focus:hover,
.field.has-addons-tablet .control .select select.is-focused:hover,
.field.has-addons-tablet .control .select select:active:hover,
.field.has-addons-tablet .control .select select.is-active:hover {
    z-index: 4;
  }
  .field.has-addons-tablet .control.is-expanded {
    flex-grow: 1;
  }
  .field.has-addons-tablet.has-addons-centered {
    justify-content: center;
  }
  .field.has-addons-tablet.has-addons-right {
    justify-content: flex-end;
  }
  .field.has-addons-tablet.has-addons-fullwidth .control {
    flex-grow: 1;
    flex-shrink: 0;
  }
}

.notification.is-white {
  background-color: white;
  border: 1px solid white;
  color: #4d4d4d;
}
.notification.is-black {
  background-color: #fafafa;
  border: 1px solid #0a0a0a;
  color: #0a0a0a;
}
.notification.is-light {
  background-color: #fafafa;
  border: 1px solid whitesmoke;
  color: #4f4f4f;
}
.notification.is-dark {
  background-color: #fafafa;
  border: 1px solid #2d2d2d;
  color: #242424;
}
.notification.is-primary {
  background-color: #fef6f6;
  border: 1px solid #b31b1b;
  color: #881818;
}
.notification.is-link {
  background-color: #f5fbff;
  border: 1px solid #0068ac;
  color: #03426c;
}
.notification.is-info {
  background-color: #f6fbfe;
  border: 1px solid #209cee;
  color: #12537e;
}
.notification.is-success {
  background-color: #f8fdf6;
  border: 1px solid #3cb521;
  color: #173a10;
}
.notification.is-warning {
  background-color: #fffaf5;
  border: 1px solid #d47500;
  color: #5d3605;
}
.notification.is-danger {
  background-color: #fff5f5;
  border: 1px solid #cd0200;
  color: #970503;
}

.button.is-white {
  background-color: white;
  border-color: transparent;
  color: #0a0a0a;
}
.button.is-white:hover, .button.is-white.is-hovered {
  background-color: #f0f0f0;
  border-color: transparent;
  color: #0a0a0a;
}
.button.is-white:focus, .button.is-white.is-focused {
  border-color: transparent;
  color: #0a0a0a;
}
.button.is-white:focus:not(:active), .button.is-white.is-focused:not(:active) {
  box-shadow: 0 0 0 0.125em rgba(255, 255, 255, 0.35);
}
.button.is-white:active, .button.is-white.is-active {
  background-color: #e6e6e6;
  border-color: transparent;
  color: #0a0a0a;
}
.button.is-black {
  background-color: #0a0a0a;
  border-color: transparent;
  color: white;
}
.button.is-black:hover, .button.is-black.is-hovered {
  background-color: black;
  border-color: transparent;
  color: white;
}
.button.is-black:focus, .button.is-black.is-focused {
  border-color: transparent;
  color: white;
}
.button.is-black:focus:not(:active), .button.is-black.is-focused:not(:active) {
  box-shadow: 0 0 0 0.125em rgba(10, 10, 10, 0.35);
}
.button.is-black:active, .button.is-black.is-active {
  background-color: black;
  border-color: transparent;
  color: white;
}
.button.is-light {
  background-color: whitesmoke;
  border-color: transparent;
  color: #2d2d2d;
}
.button.is-light:hover, .button.is-light.is-hovered {
  background-color: #e6e6e6;
  border-color: transparent;
  color: #2d2d2d;
}
.button.is-light:focus, .button.is-light.is-focused {
  border-color: transparent;
  color: #2d2d2d;
}
.button.is-light:focus:not(:active), .button.is-light.is-focused:not(:active) {
  box-shadow: 0 0 0 0.125em rgba(245, 245, 245, 0.35);
}
.button.is-light:active, .button.is-light.is-active {
  background-color: #dbdbdb;
  border-color: transparent;
  color: #2d2d2d;
}
.button.is-dark {
  background-color: #2d2d2d;
  border-color: transparent;
  color: whitesmoke;
}
.button.is-dark:hover, .button.is-dark.is-hovered {
  background-color: #1e1e1e;
  border-color: transparent;
  color: whitesmoke;
}
.button.is-dark:focus, .button.is-dark.is-focused {
  border-color: transparent;
  color: whitesmoke;
}
.button.is-dark:focus:not(:active), .button.is-dark.is-focused:not(:active) {
  box-shadow: 0 0 0 0.125em rgba(45, 45, 45, 0.35);
}
.button.is-dark:active, .button.is-dark.is-active {
  background-color: #141414;
  border-color: transparent;
  color: whitesmoke;
}
.button.is-primary {
  background-color: #b31b1b;
  border-color: transparent;
  color: #fff;
}
.button.is-primary:hover, .button.is-primary.is-hovered {
  background-color: #981717;
  border-color: transparent;
  color: #fff;
}
.button.is-primary:focus, .button.is-primary.is-focused {
  border-color: transparent;
  color: #fff;
}
.button.is-primary:focus:not(:active), .button.is-primary.is-focused:not(:active) {
  box-shadow: 0 0 0 0.125em rgba(179, 27, 27, 0.35);
}
.button.is-primary:active, .button.is-primary.is-active {
  background-color: #871414;
  border-color: transparent;
  color: #fff;
}
.button.is-link {
  background-color: #0068ac;
  border-color: transparent;
  color: #fff;
}
.button.is-link:hover, .button.is-link.is-hovered {
  background-color: #00558d;
  border-color: transparent;
  color: #fff;
}
.button.is-link:focus, .button.is-link.is-focused {
  border-color: transparent;
  color: #fff;
}
.button.is-link:focus:not(:active), .button.is-link.is-focused:not(:active) {
  box-shadow: 0 0 0 0.125em rgba(0, 104, 172, 0.35);
}
.button.is-link:active, .button.is-link.is-active {
  background-color: #004979;
  border-color: transparent;
  color: #fff;
}
.button.is-info {
  background-color: #209cee;
  border-color: transparent;
  color: #fff;
}
.button.is-info:hover, .button.is-info.is-hovered {
  background-color: #118cdf;
  border-color: transparent;
  color: #fff;
}
.button.is-info:focus, .button.is-info.is-focused {
  border-color: transparent;
  color: #fff;
}
.button.is-info:focus:not(:active), .button.is-info.is-focused:not(:active) {
  box-shadow: 0 0 0 0.125em rgba(32, 156, 238, 0.35);
}
.button.is-info:active, .button.is-info.is-active {
  background-color: #0f81cc;
  border-color: transparent;
  color: #fff;
}
.button.is-success {
  background-color: #3cb521;
  border-color: transparent;
  color: #fff;
}
.button.is-success:hover, .button.is-success.is-hovered {
  background-color: #339b1c;
  border-color: transparent;
  color: #fff;
}
.button.is-success:focus, .button.is-success.is-focused {
  border-color: transparent;
  color: #fff;
}
.button.is-success:focus:not(:active), .button.is-success.is-focused:not(:active) {
  box-shadow: 0 0 0 0.125em rgba(60, 181, 33, 0.35);
}
.button.is-success:active, .button.is-success.is-active {
  background-color: #2e8a19;
  border-color: transparent;
  color: #fff;
}
.button.is-warning {
  background-color: #d47500;
  border-color: transparent;
  color: #fff;
}
.button.is-warning:hover, .button.is-warning.is-hovered {
  background-color: #b56400;
  border-color: transparent;
  color: #fff;
}
.button.is-warning:focus, .button.is-warning.is-focused {
  border-color: transparent;
  color: #fff;
}
.button.is-warning:focus:not(:active), .button.is-warning.is-focused:not(:active) {
  box-shadow: 0 0 0 0.125em rgba(212, 117, 0, 0.35);
}
.button.is-warning:active, .button.is-warning.is-active {
  background-color: #a15900;
  border-color: transparent;
  color: #fff;
}
.button.is-danger {
  background-color: #cd0200;
  border-color: transparent;
  color: #fff;
}
.button.is-danger:hover, .button.is-danger.is-hovered {
  background-color: #ae0200;
  border-color: transparent;
  color: #fff;
}
.button.is-danger:focus, .button.is-danger.is-focused {
  border-color: transparent;
  color: #fff;
}
.button.is-danger:focus:not(:active), .button.is-danger.is-focused:not(:active) {
  box-shadow: 0 0 0 0.125em rgba(205, 2, 0, 0.35);
}
.button.is-danger:active, .button.is-danger.is-active {
  background-color: #9a0200;
  border-color: transparent;
  color: #fff;
}

/** All of the custom styles for arXiv-NG - related to specific graphical style rather than overrides of Bulma - are placed here. **/
header h1 {
  font-size: 2em;
  font-weight: bold;
  padding: 0.25em 0 0.5em;
}
header .columns .column {
  padding-bottom: 0;
}

footer {
  background-color: #757575;
  color: #fff;
  padding: 1em 2em;
}
footer h2 {
  margin-bottom: 0.5em;
  text-transform: uppercase;
}
footer a {
  color: #fff;
  border-bottom: 1px solid transparent;
}
footer a:hover, footer a:active {
  border-bottom: 1px dotted #fff;
  background-color: #999999;
}
<<<<<<< HEAD
footer .icon {
  height: 0.9rem;
  width: 0.9rem;
  margin-right: 0.45em;
}
footer .nav-spaced li {
  display: flex;
  align-items: center;
}
=======
>>>>>>> ef82ed4e

/**** Primary content default styling ****/
main {
  padding: 3rem 1.5rem;
}
main a {
  border-bottom: 1px solid transparent;
<<<<<<< HEAD
=======
  /*font-weight: bold*/
>>>>>>> ef82ed4e
}
main a:hover {
  border-bottom: 1px dotted #0068ac;
}
main p:not(:last-child),
main dl:not(:last-child),
main ol:not(:last-child),
main ul:not(:last-child),
main blockquote:not(:last-child),
main pre:not(:last-child),
main table:not(:last-child) {
  margin-bottom: 1em;
}
main h1,
main h2,
main h3,
main h4,
main h5,
main h6 {
  font-weight: 600;
  margin-bottom: 0.8em;
}
main h1:not(:first-child),
main h2:not(:first-child),
main h3:not(:first-child),
main h4:not(:first-child),
main h5:not(:first-child),
main h6:not(:first-child) {
  margin-top: 1em;
}
main h1 {
  font-size: 1.75em;
}
main h2 {
  font-size: 1.5em;
  margin-bottom: 0.5em;
}
main h3 {
  font-size: 1.35em;
}
main h4 {
  font-size: 1.25em;
}
main h5 {
  font-size: 1.15em;
}
main ul {
  list-style: disc outside;
  margin-left: 2em;
}
main ul ul {
  list-style-type: circle;
  margin-top: 0.5em;
}
main ol {
  list-style-position: outside;
  margin-left: 2em;
  margin-top: 1em;
}
main li {
  margin-bottom: 0.5em;
}

.breadcrumb ul {
  margin-left: 0;
}

/**** End primary content default styling ****/
.nav-spaced {
  line-height: 2;
}

.attribution {
  align-items: center;
  background-color: #222;
  color: #fff;
  line-height: 1;
}
.attribution .level-left {
  padding: 0.25em;
}

.identity {
  background-color: #b31b1b;
  color: #fff;
  padding: 0 0.75em;
}
.identity a {
  color: #fff;
  border-bottom: 1px solid transparent;
}
.identity a:visited {
  color: #fff;
}
.identity a:hover {
  border-bottom: 1px dotted #fff;
  color: #fff;
}
.identity .arxiv {
  margin: 0.5em 0;
}
.identity .search-block {
  margin-top: 0.5em;
  margin-bottom: 0.25em;
}

.logo {
  height: 45px;
  margin: 0.2em;
  vertical-align: middle;
}

.button.is-cul-darker {
  background-color: #711111;
  color: white;
  border-color: transparent;
}
.button.is-cul-darker:hover, .button.is-cul-darker:active {
  background-color: #440a0a;
}

.sponsors {
  font-size: 0.9em;
  font-weight: 600;
  line-height: 1.3;
  margin: 4px;
  padding-right: 0.75em;
  text-align: right;
}
.sponsors a {
  color: #fff;
}
.sponsors a:visited {
  color: #fff;
}
.sponsors a:hover {
  background-color: #999999;
  color: #fff;
}

.status-code {
  background-color: #0a0a0a;
  color: #00FF00;
  font-size: 16em;
  font-family: "Courier", monospace;
  font-weight: bold;
  width: max-content;
  line-height: 1em;
  padding: 0.1em 0.25em;
  margin-left: auto !important;
  margin-right: auto !important;
}

.beta::after {
  content: "β";
  color: #cccccc;
  font-size: 25em;
  position: absolute;
  top: 0;
  left: 0;
  line-height: 0.75em;
  font-family: serif;
  z-index: -10;
}

.is-monospace {
  font-family: monospace;
}

/* specific styles for search lists with classic dl/dt/dd structure and classes */
.list-identifier {
  font-weight: 600;
}

.list-title {
  font-size: 1.25em;
  font-weight: 600;
}

dt {
  margin-top: 1em;
}

/* utility styles for forms */
.fieldset {
  border: 1px solid #cccccc;
  border-radius: 2px;
  padding: 0.5em 1em 1em 1em;
  margin: 1em 0;
}

.fieldset.is-warning {
  border: 1px solid #d47500;
}

.fieldset.is-danger {
  border: 1px solid #cd0200;
}

.legend {
  font-weight: 600;
  background-color: inherit;
  padding: 0 0.5em;
  margin-left: -0.5em;
}

.is-baseline {
  align-items: baseline;
}

.is-centered-vertically {
  margin-top: auto !important;
  margin-bottom: auto !important;
}

.is-datefield {
  max-width: 8rem;
}

.is-short-field {
  max-width: 25rem;
}

/* table and file tree styles */
.is-subdirectory {
  margin-left: 2em;
}

li.is-danger {
  background-color: #fff5f5;
  color: #970503;
  border: 1px solid #cd0200;
  padding: 2px;
}
li.is-danger p {
  padding-left: 2em;
}
li.is-danger p:before {
  content: "";
  font-family: "FontAwesome";
  color: #cd0200;
  position: relative;
  left: -0.5em;
}

li.is-warning {
  background-color: #fffaf5;
  color: #5d3605;
  border: 1px solid #d47500;
  padding: 2px;
}
li.is-warning p {
  padding-left: 2em;
}
li.is-warning p:before {
  content: "";
  font-family: "FontAwesome";
  color: #d47500;
  position: relative;
  left: -0.5em;
}

li.is-success {
  background-color: #f8fdf6;
  color: #1F6B0E;
  border: 1px solid #3CB521;
  padding: 2px;
}
li.is-success p {
  padding-left: 2em;
}
li.is-success p:before {
  content: "";
  font-family: "FontAwesome";
  color: #1F6B0E;
  position: relative;
  left: -0.5em;
}

/* whitespace styles */
.breathe-vertical {
  margin-top: 4rem;
  margin-bottom: 4rem;
}

@media screen and (min-width: 769px) {
  .breathe-horizontal {
    margin-left: 4rem !important;
    margin-right: 4rem !important;
  }
}
@media screen and (min-width: 980px) {
  .breathe-horizontal {
    margin-left: 6rem !important;
    margin-right: 6rem !important;
  }
}

/* pagination styles */
.pagination {
  margin-top: 3rem;
  margin-bottom: 2rem;
}

.pagination-list {
  margin: 0 !important;
}

.pagination-list li {
  list-style: none;
}

.pagination-list li + li {
  margin: 0;
}

/*# sourceMappingURL=arxivstyle.css.map */<|MERGE_RESOLUTION|>--- conflicted
+++ resolved
@@ -9948,7 +9948,6 @@
   border-bottom: 1px dotted #fff;
   background-color: #999999;
 }
-<<<<<<< HEAD
 footer .icon {
   height: 0.9rem;
   width: 0.9rem;
@@ -9958,19 +9957,13 @@
   display: flex;
   align-items: center;
 }
-=======
->>>>>>> ef82ed4e
-
 /**** Primary content default styling ****/
 main {
   padding: 3rem 1.5rem;
 }
 main a {
   border-bottom: 1px solid transparent;
-<<<<<<< HEAD
-=======
   /*font-weight: bold*/
->>>>>>> ef82ed4e
 }
 main a:hover {
   border-bottom: 1px dotted #0068ac;
