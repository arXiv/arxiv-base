--- conflicted
+++ resolved
@@ -22,12 +22,9 @@
 .filter-grey
 .filter-blue
 .filter-red
-<<<<<<< HEAD
+.filter-green
+
 All non-grey icons have a grey hover color. Grey icons have a black hover color. Add more color and hover classes as needed to the custom sass file.
-=======
-.filter-green
-All non-white icons have a white hover color. White icons have a grey hover color. Add more color and hover classes as needed to the custom sass file.
->>>>>>> b2af6938
 
 The icon will scale based on the font size of it's container so you shouldn't need to adjust height or width manually with css (though you can if you need to).
 
