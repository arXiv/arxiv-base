--- conflicted
+++ resolved
@@ -73,11 +73,7 @@
 BASE_VERSION = "0.16.5"
 """The version of the arxiv-base package."""
 
-<<<<<<< HEAD
-APP_VERSION = "0.16.4"
-=======
 APP_VERSION = "0.16.5"
->>>>>>> 5161ea75
 """The version of the base test app."""
 
 """
