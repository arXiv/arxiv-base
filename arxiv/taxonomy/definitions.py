"""Category and archive definitions."""

from datetime import date

GROUPS = {
    'grp_physics': {
        'name': 'Physics',
        'start_year': 1991,
        'default_archive': 'hep-th'
    },
    'grp_math': {
        'name': 'Mathematics',
        'start_year': 1992,
        'default_archive': 'math'
    },
    'grp_q-bio': {
        'name': 'Quantitative Biology',
        'start_year': 1992,
        'default_archive': 'q-bio'
    },
    'grp_cs': {
        'name': 'Computer Science',
        'start_year': 1993,
        'default_archive': 'cs'
    },
    'grp_test': {
        'name': 'Test',
        'start_year': 1995,
        'is_test': True
    },
    'grp_q-fin': {
        'name': 'Quantitative Finance',
        'start_year': 1997
    },
    'grp_stat': {
        'name': 'Statistics',
        'start_year': 1999
    },
    'grp_eess': {
        'name': 'Electrical Engineering and Systems Science',
        'start_year': 2017
    },
    'grp_econ': {
        'name': 'Economics',
        'start_year': 2017
    }
}
DEFAULT_GROUP = 'physics'

ARCHIVES = {
    'acc-phys': {
        'name': 'Accelerator Physics',
        'in_group': 'grp_physics',
        'start_date': date(1994, 11, 1),
        'end_date': date(1996, 9, 1)
    },
    'adap-org': {
        'name': 'Adaptation, Noise, and Self-Organizing Systems',
        'in_group': 'grp_physics',
        'start_date': date(1993, 3, 1),
        'end_date': date(1999, 12, 1)
    },
    'alg-geom': {
        'name': 'Algebraic Geometry',
        'in_group': 'grp_math',
        'start_date': date(1992, 2, 1),
        'end_date': date(1997, 12, 1)
    },
    'ao-sci': {
        'name': 'Atmospheric-Oceanic Sciences',
        'in_group': 'grp_physics',
        'start_date': date(1995, 2, 1),
        'end_date': date(1996, 9, 1)
    },
    'astro-ph': {
        'name': 'Astrophysics',
        'in_group': 'grp_physics',
        'start_date': date(1992, 4, 1)
    },
    'atom-ph': {
        'name': 'Atomic, Molecular and Optical Physics',
        'in_group': 'grp_physics',
        'start_date': date(1995, 9, 1),
        'end_date': date(1996, 9, 1)
    },
    'bayes-an': {
        'name': 'Bayesian Analysis',
        'in_group': 'grp_physics',
        'start_date': date(1995, 6, 1),
        'end_date': date(1996, 11, 1)
    },
    'chao-dyn': {
        'name': 'Chaotic Dynamics',
        'in_group': 'grp_physics',
        'start_date': date(1993, 1, 1),
        'end_date': date(1999, 12, 1)
    },
    'chem-ph': {
        'name': 'Chemical Physics',
        'in_group': 'grp_physics',
        'start_date': date(1994, 3, 1),
        'end_date': date(1996, 9, 1)
    },
    'cmp-lg': {
        'name': 'Computation and Language',
        'in_group': 'grp_cs',
        'start_date': date(1994, 4, 1),
        'end_date': date(1998, 9, 1)
    },
    'comp-gas': {
        'name': 'Cellular Automata and Lattice Gases',
        'in_group': 'grp_physics',
        'start_date': date(1993, 2, 1),
        'end_date': date(1999, 12, 1)
    },
    'cond-mat': {
        'name': 'Condensed Matter',
        'in_group': 'grp_physics',
        'start_date': date(1992, 4, 1)
    },
    'cs': {
        'name': 'Computer Science',
        'in_group': 'grp_cs',
        'start_date': date(1993, 1, 1)
    },
    'dg-ga': {
        'name': 'Differential Geometry',
        'in_group': 'grp_math',
        'start_date': date(1994, 6, 1),
        'end_date': date(1997, 12, 1)
    },
    'econ': {
        'name': 'Economics',
        'in_group': 'grp_econ',
        'start_date': date(2017, 9, 1)
    },
    'eess': {
        'name': 'Electrical Engineering and Systems Science',
        'in_group': 'grp_eess',
        'start_date': date(2017, 9, 1)
    },
    'funct-an': {
        'name': 'Functional Analysis',
        'in_group': 'grp_math',
        'start_date': date(1992, 4, 1),
        'end_date': date(1997, 12, 1)
    },
    'gr-qc': {
        'name': 'General Relativity and Quantum Cosmology',
        'in_group': 'grp_physics',
        'start_date': date(1992, 7, 1)
    },
    'hep-ex': {
        'name': 'High Energy Physics - Experiment',
        'in_group': 'grp_physics',
        'start_date': date(1994, 4, 1)
    },
    'hep-lat': {
        'name': 'High Energy Physics - Lattice',
        'in_group': 'grp_physics',
        'start_date': date(1992, 2, 1)
    },
    'hep-ph': {
        'name': 'High Energy Physics - Phenomenology',
        'in_group': 'grp_physics',
        'start_date': date(1992, 3, 1)
    },
    'hep-th': {
        'name': 'High Energy Physics - Theory',
        'in_group': 'grp_physics',
        'start_date': date(1991, 8, 1)
    },
    'math': {
        'name': 'Mathematics',
        'in_group': 'grp_math',
        'start_date': date(1992, 2, 1)
    },
    'math-ph': {
        'name': 'Mathematical Physics',
        'in_group': 'grp_physics',
        'start_date': date(1996, 9, 1)
    },
    'mtrl-th': {
        'name': 'Materials Theory',
        'in_group': 'grp_physics',
        'start_date': date(1994, 11, 1),
        'end_date': date(1996, 9, 1)
    },
    'nlin': {
        'name': 'Nonlinear Sciences',
        'in_group': 'grp_physics',
        'start_date': date(1993, 1, 1)
    },
    'nucl-ex': {
        'name': 'Nuclear Experiment',
        'in_group': 'grp_physics',
        'start_date': date(1994, 12, 1)
    },
    'nucl-th': {
        'name': 'Nuclear Theory',
        'in_group': 'grp_physics',
        'start_date': date(1992, 10, 1)
    },
    'patt-sol': {
        'name': 'Pattern Formation and Solitons',
        'in_group': 'grp_physics',
        'start_date': date(1993, 2, 1),
        'end_date': date(1999, 12, 1)
    },
    'physics': {
        'name': 'Physics',
        'in_group': 'grp_physics',
        'start_date': date(1996, 10, 1)
    },
    'plasm-ph': {
        'name': 'Plasma Physics',
        'in_group': 'grp_physics',
        'start_date': date(1995, 9, 1),
        'end_date': date(1996, 9, 1)
    },
    'q-alg': {
        'name': 'Quantum Algebra and Topology',
        'in_group': 'grp_math',
        'start_date': date(1994, 12, 1),
        'end_date': date(1997, 12, 1)
    },
    'q-bio': {
        'name': 'Quantitative Biology',
        'in_group': 'grp_q-bio',
        'start_date': date(2003, 9, 1)
    },
    'q-fin': {
        'name': 'Quantitative Finance',
        'in_group': 'grp_q-fin',
        'start_date': date(2008, 12, 1)
    },
    'quant-ph': {
        'name': 'Quantum Physics',
        'in_group': 'grp_physics',
        'start_date': date(1994, 12, 1)
    },
    'solv-int': {
        'name': 'Exactly Solvable and Integrable Systems',
        'in_group': 'grp_physics',
        'start_date': date(1993, 4, 1),
        'end_date': date(1999, 12, 1)
    },
    'stat': {
        'name': 'Statistics',
        'in_group': 'grp_stat',
        'start_date': date(2007, 4, 1)
    },
    'supr-con': {
        'name': 'Superconductivity',
        'in_group': 'grp_physics',
        'start_date': date(1994, 11, 1),
        'end_date': date(1996, 9, 1)
    },
    'test': {
        'name': 'Test',
        'in_group': 'grp_test',
        'is_test': True,
        'start_date': date(1995, 2, 1)
    }
}

ARCHIVES_ACTIVE = {key: value for key,
                   value in ARCHIVES.items()
                   if 'end_date' not in ARCHIVES[key]}

# defunct archives subsumed by categories
ARCHIVES_SUBSUMED = {
    'cmp-lg': 'cs.CL',
    'adap-org': 'nlin.AO',
    'comp-gas': 'nlin.CG',
    'chao-dyn': 'nlin.CD',
    'solv-int': 'nlin.SI',
    'patt-sol': 'nlin.PS',
    'alg-geom': 'math.AG',
    'dg-ga': 'math.DG',
    'funct-an': 'math.FA',
    'q-alg': 'math.QA',
    'mtrl-th': 'cond-mat.mtrl-sci',
    'supr-con': 'cond-mat.supr-con',
    'acc-phys': 'physics.acc-ph',
    'ao-sci': 'physics.ao-ph',
    'atom-ph': 'physics.atom-ph',
    'bayes-an': 'physics.data-an',
    'chem-ph': 'physics.chem-ph',
    'plasm-ph': 'physics.plasm-ph'
}

# Legacy bare-archive names used as primary and secondary
# categories for old submissions. yyyy-mm is last month allowed.
LEGACY_ARCHIVE_AS_PRIMARY = {
    'astro-ph': date(2008, 12, 1),
    'cond-mat': date(2004, 1, 1),
    'test': date(2010, 1, 1)
}
LEGACY_ARCHIVE_AS_SECONDARY = {
    'astro-ph': date(2008, 12, 1),
    'cond-mat': date(2004, 1, 1),
    'q-bio': date(2003, 8, 1),
    'test': date(2010, 1, 1)
}

CATEGORIES = {
    'acc-phys': {
        'name': 'Accelerator Physics',
        'in_archive': 'acc-phys',
        'is_active': False,
        'is_general': False
    },
    'adap-org': {
        'name': 'Adaptation, Noise, and Self-Organizing Systems',
        'in_archive': 'adap-org',
        'is_active': False,
        'is_general': False
    },
    'alg-geom': {
        'name': 'Algebraic Geometry',
        'in_archive': 'alg-geom',
        'is_active': False,
        'is_general': False
    },
    'ao-sci': {
        'name': 'Atmospheric-Oceanic Sciences',
        'in_archive': 'ao-sci',
        'is_active': False,
        'is_general': False
    },
    'astro-ph': {
        'name': 'Astrophysics',
        'in_archive': 'astro-ph',
        'is_active': False,
<<<<<<< HEAD
        'is_general': False
=======
        'is_general': True
>>>>>>> 1f8bd34a
    },
    'astro-ph.CO': {
        'name': 'Cosmology and Nongalactic Astrophysics',
        'in_archive': 'astro-ph',
        'description': 'Phenomenology of early universe, cosmic microwave '
                       'background, cosmological parameters, primordial '
                       'element abundances, extragalactic distance scale, '
                       'large-scale structure of the universe. Groups, '
                       'superclusters, voids, intergalactic medium. Particle '
                       'astrophysics: dark energy, dark matter, baryogenesis, '
                       'leptogenesis, inflationary models, reheating, '
                       'monopoles, WIMPs, cosmic strings, primordial black '
                       'holes, cosmological gravitational '
                       'radiation',
        'is_active': True,
        'is_general': False
    },
    'astro-ph.EP': {
        'name': 'Earth and Planetary Astrophysics',
        'in_archive': 'astro-ph',
        'description': 'Interplanetary medium, planetary physics, planetary '
                       'astrobiology, extrasolar planets, comets, asteroids, '
                       'meteorites. Structure and formation of the solar '
                       'system',
        'is_active': True,
        'is_general': False
    },
    'astro-ph.GA': {
        'name': 'Astrophysics of Galaxies',
        'in_archive': 'astro-ph',
        'description': 'Phenomena pertaining to galaxies or the Milky Way. '
                       'Star clusters, HII regions and planetary nebulae, the '
                       'interstellar medium, atomic and molecular clouds, '
                       'dust. Stellar populations. Galactic structure, '
                       'formation, dynamics. Galactic nuclei, bulges, disks, '
                       'halo. Active Galactic Nuclei, supermassive black '
                       'holes, quasars. Gravitational lens systems. The Milky '
                       'Way and its contents',
        'is_active': True,
        'is_general': False
    },
    'astro-ph.HE': {
        'name': 'High Energy Astrophysical Phenomena',
        'in_archive': 'astro-ph',
        'description': 'Cosmic ray production, acceleration, propagation, '
                       'detection. Gamma ray astronomy and bursts, X-rays, '
                       'charged particles, supernovae and other explosive '
                       'phenomena, stellar remnants and accretion systems, '
                       'jets, microquasars, neutron stars, pulsars, black '
                       'holes',
        'is_active': True,
        'is_general': False
    },
    'astro-ph.IM': {
        'name': 'Instrumentation and Methods for Astrophysics',
        'in_archive': 'astro-ph',
        'description': 'Detector and telescope design, experiment proposals. '
                       'Laboratory Astrophysics. Methods for data analysis, '
                       'statistical methods. Software, database '
                       'design',
        'is_active': True,
        'is_general': False
    },
    'astro-ph.SR': {
        'name': 'Solar and Stellar Astrophysics',
        'in_archive': 'astro-ph',
        'description': 'White dwarfs, brown dwarfs, cataclysmic variables. '
                       'Star formation and protostellar systems, stellar '
                       'astrobiology, binary and multiple systems of stars, '
                       'stellar evolution and structure, coronas. Central '
                       'stars of planetary nebulae. Helioseismology, solar '
                       'neutrinos, production and detection of gravitational '
                       'radiation from stellar systems',
        'is_active': True,
        'is_general': False
    },
    'atom-ph': {
        'name': 'Atomic, Molecular and Optical Physics',
        'in_archive': 'atom-ph',
        'is_active': False,
        'is_general': False
    },
    'bayes-an': {
        'name': 'Bayesian Analysis',
        'in_archive': 'bayes-an',
        'is_active': False,
        'is_general': False
    },
    'chao-dyn': {
        'name': 'Chaotic Dynamics',
        'in_archive': 'chao-dyn',
        'is_active': False,
        'is_general': False
    },
    'chem-ph': {
        'name': 'Chemical Physics',
        'in_archive': 'chem-ph',
        'is_active': False,
        'is_general': False
    },
    'cmp-lg': {
        'name': 'Computation and Language',
        'in_archive': 'cmp-lg',
        'is_active': False,
        'is_general': False
    },
    'comp-gas': {
        'name': 'Cellular Automata and Lattice Gases',
        'in_archive': 'comp-gas',
        'is_active': False,
        'is_general': False
    },
    'cond-mat': {
        'name': 'Condensed Matter',
        'in_archive': 'cond-mat',
        'is_active': False,
<<<<<<< HEAD
        'is_general': False
=======
        'is_general': True
>>>>>>> 1f8bd34a
    },
    'cond-mat.dis-nn': {
        'name': 'Disordered Systems and Neural Networks',
        'in_archive': 'cond-mat',
        'is_active': True,
        'is_general': False
    },
    'cond-mat.mes-hall': {
        'name': 'Mesoscale and Nanoscale Physics',
        'in_archive': 'cond-mat',
        'description': 'Semiconducting nanostructures: quantum dots, wires, '
                       'and wells. Single electronics, spintronics, 2d '
                       'electron gases, quantum Hall effect, nanotubes, '
                       'graphene, plasmonic nanostructures',
        'is_active': True,
        'is_general': False
    },
    'cond-mat.mtrl-sci': {
        'name': 'Materials Science',
        'in_archive': 'cond-mat',
        'description': 'Techniques, synthesis, characterization, structure.  '
                       'Structural phase transitions, mechanical properties, '
                       'phonons. Defects, adsorbates, interfaces',
        'is_active': True,
        'is_general': False
    },
    'cond-mat.other': {
        'name': 'Other Condensed Matter',
        'in_archive': 'cond-mat',
        'description': 'Work in condensed matter that does not fit into the '
                       'other cond-mat classifications',
        'is_active': True,
        'is_general': False
    },
    'cond-mat.quant-gas': {
        'name': 'Quantum Gases',
        'in_archive': 'cond-mat',
        'description': 'Ultracold atomic and molecular gases, Bose-Einstein '
                       'condensation, Feshbach resonances, spinor condensates,'
                       ' optical lattices, quantum simulation with cold atoms '
                       'and molecules, macroscopic interference phenomena',
        'is_active': True,
        'is_general': False
    },
    'cond-mat.soft': {
        'name': 'Soft Condensed Matter',
        'in_archive': 'cond-mat',
        'description': 'Membranes, polymers, liquid crystals, glasses, '
                       'colloids, granular matter',
        'is_active': True,
        'is_general': False
    },
    'cond-mat.stat-mech': {
        'name': 'Statistical Mechanics',
        'in_archive': 'cond-mat',
        'description': 'Phase transitions, thermodynamics, field theory, non-'
                       'equilibrium phenomena, renormalization group and '
                       'scaling, integrable models, turbulence',
        'is_active': True,
        'is_general': False
    },
    'cond-mat.str-el': {
        'name': 'Strongly Correlated Electrons',
        'in_archive': 'cond-mat',
        'description': 'Quantum magnetism, non-Fermi liquids, spin liquids, '
                       'quantum criticality, charge density waves, metal-'
                       'insulator transitions',
        'is_active': True,
        'is_general': False
    },
    'cond-mat.supr-con': {
        'name': 'Superconductivity',
        'in_archive': 'cond-mat',
        'description': 'Superconductivity: theory, models, experiment.  '
                       'Superflow in helium',
        'is_active': True,
        'is_general': False
    },
    'cs.AI': {
        'name': 'Artificial Intelligence',
        'in_archive': 'cs',
        'description': 'Covers all areas of AI except Vision, Robotics, '
                       'Machine Learning, Multiagent Systems, and Computation '
                       'and Language (Natural Language Processing), which '
                       'have separate subject areas. In particular, includes '
                       'Expert Systems, Theorem Proving (although this may '
                       'overlap with Logic in Computer Science), Knowledge '
                       'Representation, Planning, and Uncertainty in AI. '
                       'Roughly includes material in ACM Subject Classes I.2.'
                       '0, I.2.1, I.2.3, I.2.4, I.2.8, and I.2.11.',
        'is_active': True,
        'is_general': False
    },
    'cs.AR': {
        'name': 'Hardware Architecture',
        'in_archive': 'cs',
        'description': 'Covers systems organization and hardware architecture.'
                       ' Roughly includes material in ACM Subject Classes C.0,'
                       ' C.1, and C.5.',
        'is_active': True,
        'is_general': False
    },
    'cs.CC': {
        'name': 'Computational Complexity',
        'in_archive': 'cs',
        'description': 'Covers models of computation, complexity classes, '
                       'structural complexity, complexity tradeoffs, upper '
                       'and lower bounds. Roughly includes material in ACM '
                       'Subject Classes F.1 (computation by abstract devices),'
                       ' F.2.3 (tradeoffs among complexity measures), and F.4.'
                       '3 (formal languages), although some material in '
                       'formal languages may be more appropriate for Logic in '
                       'Computer Science. Some material in F.2.1 and F.2.2, '
                       'may also be appropriate here, but is more likely to '
                       'have Data Structures and Algorithms as the primary '
                       'subject area.',
        'is_active': True,
        'is_general': False
    },
    'cs.CE': {
        'name': 'Computational Engineering, Finance, and Science',
        'in_archive': 'cs',
        'description': 'Covers applications of computer science to the '
                       'mathematical modeling of complex systems in the '
                       'fields of science, engineering, and finance. Papers '
                       'here are interdisciplinary and applications-oriented, '
                       'focusing on techniques and tools that enable '
                       'challenging computational simulations to be performed,'
                       ' for which the use of supercomputers or distributed '
                       'computing platforms is often required. Includes '
                       'material in ACM Subject Classes J.2, J.3, and J.4 ('
                       'economics).',
        'is_active': True,
        'is_general': False
    },
    'cs.CG': {
        'name': 'Computational Geometry',
        'in_archive': 'cs',
        'description': 'Roughly includes material in ACM Subject Classes I.3.'
                       '5 and F.2.2.',
        'is_active': True,
        'is_general': False
    },
    'cs.CL': {
        'name': 'Computation and Language',
        'in_archive': 'cs',
        'description': 'Covers natural language processing. Roughly includes '
                       'material in ACM Subject Class I.2.7. Note that work '
                       'on artificial languages (programming languages, '
                       'logics, formal systems) that does not explicitly '
                       'address natural-language issues broadly construed ('
                       'natural-language processing, computational '
                       'linguistics, speech, text retrieval, etc.) is not '
                       'appropriate for this area.',
        'is_active': True,
        'is_general': False
    },
    'cs.CR': {
        'name': 'Cryptography and Security',
        'in_archive': 'cs',
        'description': 'Covers all areas of cryptography and security '
                       'including authentication, public key cryptosytems, '
                       'proof-carrying code, etc. Roughly includes material '
                       'in ACM Subject Classes D.4.6 and E.3.',
        'is_active': True,
        'is_general': False
    },
    'cs.CV': {
        'name': 'Computer Vision and Pattern Recognition',
        'in_archive': 'cs',
        'description': 'Covers image processing, computer vision, pattern '
                       'recognition, and scene understanding. Roughly '
                       'includes material in ACM Subject Classes I.2.10, I.4, '
                       'and I.5.',
        'is_active': True,
        'is_general': False
    },
    'cs.CY': {
        'name': 'Computers and Society',
        'in_archive': 'cs',
        'description': 'Covers impact of computers on society, computer '
                       'ethics, information technology and public policy, '
                       'legal aspects of computing, computers and education. '
                       'Roughly includes material in ACM Subject Classes K.0, '
                       'K.2, K.3, K.4, K.5, and K.7.',
        'is_active': True,
        'is_general': False
    },
    'cs.DB': {
        'name': 'Databases',
        'in_archive': 'cs',
        'description': 'Covers database management, datamining, and data '
                       'processing. Roughly includes material in ACM Subject '
                       'Classes E.2, E.5, H.0, H.2, and J.1.',
        'is_active': True,
        'is_general': False
    },
    'cs.DC': {
        'name': 'Distributed, Parallel, and Cluster Computing',
        'in_archive': 'cs',
        'description': 'Covers fault-tolerance, distributed algorithms, '
                       'stabilility, parallel computation, and cluster '
                       'computing. Roughly includes material in ACM Subject '
                       'Classes C.1.2, C.1.4, C.2.4, D.1.3, D.4.5, D.4.7, '
                       'E.1.',
        'is_active': True,
        'is_general': False
    },
    'cs.DL': {
        'name': 'Digital Libraries',
        'in_archive': 'cs',
        'description': 'Covers all aspects of the digital library design and '
                       'document and text creation. Note that there will be '
                       'some overlap with Information Retrieval (which is a '
                       'separate subject area). Roughly includes material in '
                       'ACM Subject Classes H.3.5, H.3.6, H.3.7, I.7.',
        'is_active': True,
        'is_general': False
    },
    'cs.DM': {
        'name': 'Discrete Mathematics',
        'in_archive': 'cs',
        'description': 'Covers combinatorics, graph theory, applications of '
                       'probability. Roughly includes material in ACM Subject '
                       'Classes G.2 and G.3.',
        'is_active': True,
        'is_general': False
    },
    'cs.DS': {
        'name': 'Data Structures and Algorithms',
        'in_archive': 'cs',
        'description': 'Covers data structures and analysis of algorithms. '
                       'Roughly includes material in ACM Subject Classes E.1, '
                       'E.2, F.2.1, and F.2.2.',
        'is_active': True,
        'is_general': False
    },
    'cs.ET': {
        'name': 'Emerging Technologies',
        'in_archive': 'cs',
        'description': 'Covers approaches to information processing ('
                       'computing, communication, sensing) and bio-chemical '
                       'analysis based on alternatives to silicon CMOS-based '
                       'technologies, such as nanoscale electronic, photonic, '
                       'spin-based, superconducting, mechanical, bio-chemical '
                       'and quantum technologies (this list is not exclusive).'
                       ' Topics of interest include (1) building blocks for '
                       'emerging technologies, their scalability and adoption '
                       'in larger systems, including integration with '
                       'traditional technologies, (2) modeling, design and '
                       'optimization of novel devices and systems, (3) models '
                       'of computation, algorithm design and programming for '
                       'emerging technologies.',
        'is_active': True,
        'is_general': False
    },
    'cs.FL': {
        'name': 'Formal Languages and Automata Theory',
        'in_archive': 'cs',
        'description': 'Covers automata theory, formal language theory, '
                       'grammars, and combinatorics on words. This roughly '
                       'corresponds to ACM Subject Classes F.1.1, and F.4.3. '
                       'Papers dealing with computational complexity should '
                       'go to cs.CC; papers dealing with logic should go to '
                       'cs.LO.',
        'is_active': True,
        'is_general': False
    },
    'cs.GL': {
        'name': 'General Literature',
        'in_archive': 'cs',
        'description': 'Covers introductory material, survey material, '
                       'predictions of future trends, biographies, and '
                       'miscellaneous computer-science related material. '
                       'Roughly includes all of ACM Subject Class A, except '
                       'it does not include conference proceedings (which '
                       'will be listed in the appropriate subject area).',
        'is_active': True,
        'is_general': False
    },
    'cs.GR': {
        'name': 'Graphics',
        'in_archive': 'cs',
        'description': 'Covers all aspects of computer graphics. Roughly '
                       'includes material in all of ACM Subject Class I.3, '
                       'except that I.3.5 is is likely to have Computational '
                       'Geometry as the primary subject area.',
        'is_active': True,
        'is_general': False
    },
    'cs.GT': {
        'name': 'Computer Science and Game Theory',
        'in_archive': 'cs',
        'description': 'Covers all theoretical and applied aspects at the '
                       'intersection of computer science and game theory, '
                       'including work in mechanism design, learning in games '
                       '(which may overlap with Learning), foundations of '
                       'agent modeling in games (which may overlap with '
                       'Multiagent systems), coordination, specification and '
                       'formal methods for non-cooperative computational '
                       'environments. The area also deals with applications '
                       'of game theory to areas such as electronic commerce.',
        'is_active': True,
        'is_general': False
    },
    'cs.HC': {
        'name': 'Human-Computer Interaction',
        'in_archive': 'cs',
        'description': 'Covers human factors, user interfaces, and '
                       'collaborative computing. Roughly includes material in '
                       'ACM Subject Classes H.1.2 and all of H.5, except for '
                       'H.5.1, which is more likely to have Multimedia as the '
                       'primary subject area.',
        'is_active': True,
        'is_general': False
    },
    'cs.IR': {
        'name': 'Information Retrieval',
        'in_archive': 'cs',
        'description': 'Covers indexing, dictionaries, retrieval, content and '
                       'analysis. Roughly includes material in ACM Subject '
                       'Classes H.3.0, H.3.1, H.3.2, H.3.3, and H.3.4.',
        'is_active': True,
        'is_general': False
    },
    'cs.IT': {
        'name': 'Information Theory',
        'in_archive': 'cs',
        'description': 'Covers theoretical and experimental aspects of '
                       'information theory and coding. Includes material in '
                       'ACM Subject Class E.4 and intersects with H.1.1.',
        'is_active': True,
        'is_general': False
    },
    'cs.LG': {
        'name': 'Machine Learning',
        'in_archive': 'cs',
        'description': 'Covers machine learning and computational (PAC) '
                       'learning. Roughly includes material in ACM Subject '
                       'Class I.2.6.',
        'is_active': True,
        'is_general': False
    },
    'cs.LO': {
        'name': 'Logic in Computer Science',
        'in_archive': 'cs',
        'description': 'Covers all aspects of logic in computer science, '
                       'including finite model theory, logics of programs, '
                       'modal logic, and program verification. Programming '
                       'language semantics should have Programming Languages '
                       'as the primary subject area. Roughly includes '
                       'material in ACM Subject Classes D.2.4, F.3.1, F.4.0, '
                       'F.4.1, and F.4.2; some material in F.4.3 (formal '
                       'languages) may also be appropriate here, although '
                       'Computational Complexity is typically the more '
                       'appropriate subject area.',
        'is_active': True,
        'is_general': False
    },
    'cs.MA': {
        'name': 'Multiagent Systems',
        'in_archive': 'cs',
        'description': 'Covers multiagent systems, distributed artificial '
                       'intelligence, intelligent agents, coordinated '
                       'interactions. and practical applications. Roughly '
                       'covers ACM Subject Class I.2.11.',
        'is_active': True,
        'is_general': False
    },
    'cs.MM': {
        'name': 'Multimedia',
        'in_archive': 'cs',
        'description': 'Roughly includes material in ACM Subject Class H.5.1.',
        'is_active': True,
        'is_general': False
    },
    'cs.MS': {
        'name': 'Mathematical Software',
        'in_archive': 'cs',
        'description': 'Roughly includes material in ACM Subject Class G.4.',
        'is_active': True,
        'is_general': False
    },
    'cs.NA': {
        'name': 'Numerical Analysis',
        'in_archive': 'cs',
        'description': 'cs.NA is an alias for math.NA. Roughly includes '
                       'material in ACM Subject Class G.1.',
        'is_active': True,
        'is_general': False
    },
    'cs.NE': {
        'name': 'Neural and Evolutionary Computing',
        'in_archive': 'cs',
        'description': 'Covers neural networks, connectionism, genetic '
                       'algorithms, artificial life, adaptive behavior. '
                       'Roughly includes some material in ACM Subject Class C.'
                       '1.3, I.2.6, I.5.',
        'is_active': True,
        'is_general': False
    },
    'cs.NI': {
        'name': 'Networking and Internet Architecture',
        'in_archive': 'cs',
        'description': 'Covers all aspects of computer communication networks,'
                       ' including network architecture and design, network '
                       'protocols, and internetwork standards (like TCP/IP). '
                       'Also includes topics, such as web caching, that are '
                       'directly relevant to Internet architecture and '
                       'performance. Roughly includes all of ACM Subject '
                       'Class C.2 except C.2.4, which is more likely to have '
                       'Distributed, Parallel, and Cluster Computing as the '
                       'primary subject area.',
        'is_active': True,
        'is_general': False
    },
    'cs.OH': {
        'name': 'Other Computer Science',
        'in_archive': 'cs',
        'description': 'This is the classification to use for documents that '
                       'do not fit anywhere else.',
        'is_active': True,
<<<<<<< HEAD
        'is_general': True
=======
        'is_general': False
>>>>>>> 1f8bd34a
    },
    'cs.OS': {
        'name': 'Operating Systems',
        'in_archive': 'cs',
        'description': 'Roughly includes material in ACM Subject Classes D.4.'
                       '1, D.4.2., D.4.3, D.4.4, D.4.5, D.4.7, and D.4.9.',
        'is_active': True,
        'is_general': False
    },
    'cs.PF': {
        'name': 'Performance',
        'in_archive': 'cs',
        'description': 'Covers performance measurement and evaluation, '
                       'queueing, and simulation. Roughly includes material '
                       'in ACM Subject Classes D.4.8 and K.6.2.',
        'is_active': True,
        'is_general': False
    },
    'cs.PL': {
        'name': 'Programming Languages',
        'in_archive': 'cs',
        'description': 'Covers programming language semantics, language '
                       'features, programming approaches (such as object-'
                       'oriented programming, functional programming, logic '
                       'programming). Also includes material on compilers '
                       'oriented towards programming languages; other '
                       'material on compilers may be more appropriate in '
                       'Architecture (AR). Roughly includes material in ACM '
                       'Subject Classes D.1 and D.3.',
        'is_active': True,
        'is_general': False
    },
    'cs.RO': {
        'name': 'Robotics',
        'in_archive': 'cs',
        'description': 'Roughly includes material in ACM Subject Class I.2.9.',
        'is_active': True,
        'is_general': False
    },
    'cs.SC': {
        'name': 'Symbolic Computation',
        'in_archive': 'cs',
        'description': 'Roughly includes material in ACM Subject Class I.1.',
        'is_active': True,
        'is_general': False
    },
    'cs.SD': {
        'name': 'Sound',
        'in_archive': 'cs',
        'description': 'Covers all aspects of computing with sound, and sound '
                       'as an information channel. Includes models of sound, '
                       'analysis and synthesis, audio user interfaces, '
                       'sonification of data, computer music, and sound '
                       'signal processing. Includes ACM Subject Class H.5.5, '
                       'and intersects with H.1.2, H.5.1, H.5.2, I.2.7, I.5.4,'
                       ' I.6.3, J.5, K.4.2.',
        'is_active': True,
        'is_general': False
    },
    'cs.SE': {
        'name': 'Software Engineering',
        'in_archive': 'cs',
        'description': 'Covers design tools, software metrics, testing and '
                       'debugging, programming environments, etc. Roughly '
                       'includes material in all of ACM Subject Classes D.2, '
                       'except that D.2.4 (program verification) should '
                       'probably have Logics in Computer Science as the '
                       'primary subject area.',
        'is_active': True,
        'is_general': False
    },
    'cs.SI': {
        'name': 'Social and Information Networks',
        'in_archive': 'cs',
        'description': 'Covers the design, analysis, and modeling of social '
                       'and information networks, including their '
                       'applications for on-line information access, '
                       'communication, and interaction, and their roles as '
                       'datasets in the exploration of questions in these and '
                       'other domains, including connections to the social '
                       'and biological sciences. Analysis and modeling of '
                       'such networks includes topics in ACM Subject classes '
                       'F.2, G.2, G.3, H.2, and I.2; applications in '
                       'computing include topics in H.3, H.4, and H.5; and '
                       'applications at the interface of computing and other '
                       'disciplines include topics in J.1--J.7. Papers on '
                       'computer communication systems and network protocols ('
                       'e.g. TCP/IP) are generally a closer fit to the '
                       'Networking and Internet Architecture (cs.NI) '
                       'category.',
        'is_active': True,
        'is_general': False
    },
    'cs.SY': {
        'name': 'Systems and Control',
        'in_archive': 'cs',
        'description': 'cs.SY is an alias for eess.SY. This section includes '
                       'theoretical and experimental research covering all '
                       'facets of automatic control systems. The section is '
                       'focused on methods of control system analysis and '
                       'design using tools of modeling, simulation and '
                       'optimization. Specific areas of research include '
                       'nonlinear, distributed, adaptive, stochastic and '
                       'robust control in addition to hybrid and discrete '
                       'event systems. Application areas include automotive '
                       'and aerospace control systems, network control, '
                       'biological systems, multiagent and cooperative '
                       'control, robotics, reinforcement learning, sensor '
                       'networks, control of cyber-physical and '
                       'energy-related systems, and control of computing '
                       'systems.',
        'is_active': True,
        'is_general': False
    },
    'dg-ga': {
        'name': 'Differential Geometry',
        'in_archive': 'dg-ga',
        'is_active': False,
        'is_general': False
    },
    'econ.EM': {
        'name': 'Econometrics',
        'in_archive': 'econ',
        'description': 'Econometric Theory, Micro-Econometrics, Macro-'
                       'Econometrics, Empirical Content of Economic Relations '
                       'discovered via New Methods, Methodological Aspects of '
                       'the Application of Statistical Inference to Economic '
                       'Data.',
        'is_active': True,
        'is_general': False
    },
    'econ.GN': {
        'name': 'General Economics',
        'in_archive': 'econ',
        'description': 'General methodological and applied contributions to '
                       'economics.',
        'is_active': True,
        'is_general': False
    },
    'econ.TH': {
        'name': 'Theoretical Economics',
        'in_archive': 'econ',
        'description': 'Includes theoretical contributions to Contract '
                       'Theory, Decision Theory, Game Theory, General '
                       'Equilibrium, Growth, Learning and Evolution, '
                       'Macroeconomics, Market and Mechanism Design, and '
                       'Social Choice.',
        'is_active': True,
        'is_general': False
    },
    'eess.AS': {
        'name': 'Audio and Speech Processing',
        'in_archive': 'eess',
        'description': 'Theory and methods for processing signals '
                       'representing audio, speech, and language, and their '
                       'applications. This includes analysis, synthesis, '
                       'enhancement, transformation, classification and '
                       'interpretation of such signals as well as the design, '
                       'development, and evaluation of associated signal '
                       'processing systems. Machine learning and pattern '
                       'analysis applied to any of the above areas is also '
                       'welcome.  Specific topics of interest include: '
                       'auditory modeling and hearing aids; acoustic '
                       'beamforming and source localization; classification '
                       'of acoustic scenes; speaker separation; active noise '
                       'control and echo cancellation; enhancement; de-'
                       'reverberation; bioacoustics; music signals analysis, '
                       'synthesis and modification; music information '
                       'retrieval;  audio for multimedia and joint audio-'
                       'video processing; spoken and written language '
                       'modeling, segmentation, tagging, parsing, '
                       'understanding, and translation; text mining; speech '
                       'production, perception, and psychoacoustics; speech '
                       'analysis, synthesis, and perceptual modeling and '
                       'coding; robust speech recognition; speaker '
                       'recognition and characterization; deep learning, '
                       'online learning, and graphical models applied to '
                       'speech, audio, and language signals; and '
                       'implementation aspects ranging from system '
                       'architecture to fast algorithms.',
        'is_active': True,
        'is_general': False
    },
    'eess.IV': {
        'name': 'Image and Video Processing',
        'in_archive': 'eess',
        'description': 'Theory, algorithms, and architectures for the '
                       'formation, capture, processing, communication, '
                       'analysis, and display of images, video, and '
                       'multidimensional signals in a wide variety of '
                       'applications. Topics of interest include: '
                       'mathematical, statistical, and perceptual image and '
                       'video modeling and representation; linear and '
                       'nonlinear filtering, de-blurring, enhancement, '
                       'restoration, and reconstruction from degraded, low-'
                       'resolution or tomographic data; lossless and lossy '
                       'compression and coding; segmentation, alignment, and '
                       'recognition; image rendering, visualization, and '
                       'printing; computational imaging, including ultrasound,'
                       ' tomographic and magnetic resonance imaging; and '
                       'image and video analysis, synthesis, storage, search '
                       'and retrieval.',
        'is_active': True,
        'is_general': False
    },
    'eess.SP': {
        'name': 'Signal Processing',
        'in_archive': 'eess',
        'description': 'Theory, algorithms, performance analysis and '
                       'applications of signal and data analysis, including '
                       'physical modeling, processing, detection and '
                       'parameter estimation, learning, mining, retrieval, '
                       'and information extraction. The term "signal" '
                       'includes speech, audio, sonar, radar, geophysical, '
                       'physiological, (bio-) medical, image, video, and '
                       'multimodal natural and man-made signals, including '
                       'communication signals and data. Topics of interest '
                       'include: statistical signal processing, spectral '
                       'estimation and system identification; filter design, '
                       'adaptive filtering / stochastic learning; ('
                       'compressive) sampling, sensing, and transform-domain '
                       'methods including fast algorithms; signal processing '
                       'for machine learning and machine learning for signal '
                       'processing applications; in-network and graph signal '
                       'processing; convex and nonconvex optimization methods '
                       'for signal processing applications; radar, sonar, and '
                       'sensor array beamforming and direction finding; '
                       'communications signal processing; low power, multi-'
                       'core and system-on-chip signal processing; sensing, '
                       'communication, analysis and optimization for cyber-'
                       'physical systems such as power grids and the Internet '
                       'of Things.',
        'is_active': True,
        'is_general': False
    },
    'eess.SY': {
        'name': 'Systems and Control',
        'in_archive': 'eess',
        'description': 'This section includes theoretical and experimental '
                       'research covering all facets of automatic control '
                       'systems. The section is focused on methods of control '
                       'system analysis and design using tools of modeling, '
                       'simulation and optimization. Specific areas of '
                       'research include nonlinear, distributed, adaptive, '
                       'stochastic and robust control in addition to hybrid '
                       'and discrete event systems. Application areas include '
                       'automotive and aerospace control systems, network '
                       'control, biological systems, multiagent and '
                       'cooperative control, robotics, reinforcement '
                       'learning, sensor networks, control of cyber-physical '
                       'and energy-related systems, and control of computing '
                       'systems.',
        'is_active': True,
        'is_general': False
    },
    'funct-an': {
        'name': 'Functional Analysis',
        'in_archive': 'funct-an',
        'is_active': False,
        'is_general': False
    },
    'gr-qc': {
        'name': 'General Relativity and Quantum Cosmology',
        'in_archive': 'gr-qc',
        'is_active': True,
        'is_general': False
    },
    'hep-ex': {
        'name': 'High Energy Physics - Experiment',
        'in_archive': 'hep-ex',
        'is_active': True,
        'is_general': False
    },
    'hep-lat': {
        'name': 'High Energy Physics - Lattice',
        'in_archive': 'hep-lat',
        'is_active': True,
        'is_general': False
    },
    'hep-ph': {
        'name': 'High Energy Physics - Phenomenology',
        'in_archive': 'hep-ph',
        'is_active': True,
        'is_general': False
    },
    'hep-th': {
        'name': 'High Energy Physics - Theory',
        'in_archive': 'hep-th',
        'is_active': True,
        'is_general': False
    },
    'math-ph': {
        'name': 'Mathematical Physics',
        'in_archive': 'math-ph',
        'is_active': True,
        'is_general': False
    },
    'math.AC': {
        'name': 'Commutative Algebra',
        'in_archive': 'math',
        'description': 'Commutative rings, modules, ideals, homological '
                       'algebra, computational aspects, invariant theory, '
                       'connections to algebraic geometry and '
                       'combinatorics',
        'is_active': True,
        'is_general': False
    },
    'math.AG': {
        'name': 'Algebraic Geometry',
        'in_archive': 'math',
        'description': 'Algebraic varieties, stacks, sheaves, schemes, moduli '
                       'spaces, complex geometry, quantum '
                       'cohomology',
        'is_active': True,
        'is_general': False
    },
    'math.AP': {
        'name': 'Analysis of PDEs',
        'in_archive': 'math',
        'description': 'Existence and uniqueness, boundary conditions, linear '
                       'and non-linear operators, stability, soliton theory, '
                       'integrable PDE\'s, conservation laws, qualitative '
                       'dynamics',
        'is_active': True,
        'is_general': False
    },
    'math.AT': {
        'name': 'Algebraic Topology',
        'in_archive': 'math',
        'description': 'Homotopy theory, homological algebra, algebraic '
                       'treatments of manifolds',
        'is_active': True,
        'is_general': False
    },
    'math.CA': {
        'name': 'Classical Analysis and ODEs',
        'in_archive': 'math',
        'description': 'Special functions, orthogonal polynomials, harmonic '
                       'analysis, ODE\'s, differential relations, calculus of '
                       'variations, approximations, expansions, asymptotics',
        'is_active': True,
        'is_general': False
    },
    'math.CO': {
        'name': 'Combinatorics',
        'in_archive': 'math',
        'description': 'Discrete mathematics, graph theory, enumeration, '
                       'combinatorial optimization, Ramsey theory, '
                       'combinatorial game theory',
        'is_active': True,
        'is_general': False
    },
    'math.CT': {
        'name': 'Category Theory',
        'in_archive': 'math',
        'description': 'Enriched categories, topoi, abelian categories, '
                       'monoidal categories, homological algebra',
        'is_active': True,
        'is_general': False
    },
    'math.CV': {
        'name': 'Complex Variables',
        'in_archive': 'math',
        'description': 'Holomorphic functions, automorphic group actions and '
                       'forms, pseudoconvexity, complex geometry, analytic '
                       'spaces, analytic sheaves',
        'is_active': True,
        'is_general': False
    },
    'math.DG': {
        'name': 'Differential Geometry',
        'in_archive': 'math',
        'description': 'Complex, contact, Riemannian, pseudo-Riemannian and '
                       'Finsler geometry, relativity, gauge theory, global '
                       'analysis',
        'is_active': True,
        'is_general': False
    },
    'math.DS': {
        'name': 'Dynamical Systems',
        'in_archive': 'math',
        'description': 'Dynamics of differential equations and flows, '
                       'mechanics, classical few-body problems, iterations, '
                       'complex dynamics, delayed differential '
                       'equations',
        'is_active': True,
        'is_general': False
    },
    'math.FA': {
        'name': 'Functional Analysis',
        'in_archive': 'math',
        'description': 'Banach spaces, function spaces, real functions, '
                       'integral transforms, theory of distributions, measure '
                       'theory',
        'is_active': True,
        'is_general': False
    },
    'math.GM': {
        'name': 'General Mathematics',
        'in_archive': 'math',
        'description': 'Mathematical material of general interest, topics not '
                       'covered elsewhere',
        'is_active': True,
<<<<<<< HEAD
        'is_general': True
=======
        'is_general': False
>>>>>>> 1f8bd34a
    },
    'math.GN': {
        'name': 'General Topology',
        'in_archive': 'math',
        'description': 'Continuum theory, point-set topology, spaces with '
                       'algebraic structure, foundations, dimension theory, '
                       'local and global properties',
        'is_active': True,
        'is_general': False
    },
    'math.GR': {
        'name': 'Group Theory',
        'in_archive': 'math',
        'description': 'Finite groups, topological groups, representation '
                       'theory, cohomology, classification and structure',
        'is_active': True,
        'is_general': False
    },
    'math.GT': {
        'name': 'Geometric Topology',
        'in_archive': 'math',
        'description': 'Manifolds, orbifolds, polyhedra, cell complexes, '
                       'foliations, geometric structures',
        'is_active': True,
        'is_general': False
    },
    'math.HO': {
        'name': 'History and Overview',
        'in_archive': 'math',
        'description': 'Biographies, philosophy of mathematics, mathematics '
                       'education, recreational mathematics, communication of '
                       'mathematics',
        'is_active': True,
        'is_general': False
    },
    'math.IT': {
        'name': 'Information Theory',
        'in_archive': 'math',
        'description': 'math.IT is an alias for cs.IT. Covers theoretical and '
                       'experimental aspects of information theory and '
                       'coding.',
        'is_active': True,
        'is_general': False
    },
    'math.KT': {
        'name': 'K-Theory and Homology',
        'in_archive': 'math',
        'description': 'Algebraic and topological K-theory, relations with '
                       'topology, commutative algebra, and operator '
                       'algebras',
        'is_active': True,
        'is_general': False
    },
    'math.LO': {
        'name': 'Logic',
        'in_archive': 'math',
        'description': 'Logic, set theory, point-set topology, formal '
                       'mathematics',
        'is_active': True,
        'is_general': False
    },
    'math.MG': {
        'name': 'Metric Geometry',
        'in_archive': 'math',
        'description': 'Euclidean, hyperbolic, discrete, convex, coarse '
                       'geometry, comparisons in Riemannian geometry, '
                       'symmetric spaces',
        'is_active': True,
        'is_general': False
    },
    'math.MP': {
        'name': 'Mathematical Physics',
        'in_archive': 'math',
        'description': 'math.MP is an alias for math-ph. Mathematical methods '
                       'in quantum field theory, quantum mechanics, '
                       'statistical mechanics, condensed matter, nuclear and '
                       'atomic physics.',
        'is_active': True,
        'is_general': False
    },
    'math.NA': {
        'name': 'Numerical Analysis',
        'in_archive': 'math',
        'description': 'Numerical algorithms for problems in analysis and '
                       'algebra, scientific computation',
        'is_active': True,
        'is_general': False
    },
    'math.NT': {
        'name': 'Number Theory',
        'in_archive': 'math',
        'description': 'Prime numbers, diophantine equations, analytic number '
                       'theory, algebraic number theory, arithmetic geometry, '
                       'Galois theory',
        'is_active': True,
        'is_general': False
    },
    'math.OA': {
        'name': 'Operator Algebras',
        'in_archive': 'math',
        'description': 'Algebras of operators on Hilbert space, C^*-algebras, '
                       'von Neumann algebras, non-commutative geometry',
        'is_active': True,
        'is_general': False
    },
    'math.OC': {
        'name': 'Optimization and Control',
        'in_archive': 'math',
        'description': 'Operations research, linear programming, control '
                       'theory, systems theory, optimal control, game '
                       'theory',
        'is_active': True,
        'is_general': False
    },
    'math.PR': {
        'name': 'Probability',
        'in_archive': 'math',
        'description': 'Theory and applications of probability and stochastic '
                       'processes: e.g. central limit theorems, large '
                       'deviations, stochastic differential equations, models '
                       'from statistical mechanics, queuing theory',
        'is_active': True,
        'is_general': False
    },
    'math.QA': {
        'name': 'Quantum Algebra',
        'in_archive': 'math',
        'description': 'Quantum groups, skein theories, operadic and '
                       'diagrammatic algebra, quantum field theory',
        'is_active': True,
        'is_general': False
    },
    'math.RA': {
        'name': 'Rings and Algebras',
        'in_archive': 'math',
        'description': 'Non-commutative rings and algebras, non-associative '
                       'algebras, universal algebra and lattice theory, '
                       'linear algebra, semigroups',
        'is_active': True,
        'is_general': False
    },
    'math.RT': {
        'name': 'Representation Theory',
        'in_archive': 'math',
        'description': 'Linear representations of algebras and groups, Lie '
                       'theory, associative algebras, multilinear algebra',
        'is_active': True,
        'is_general': False
    },
    'math.SG': {
        'name': 'Symplectic Geometry',
        'in_archive': 'math',
        'description': 'Hamiltonian systems, symplectic flows, classical '
                       'integrable systems',
        'is_active': True,
        'is_general': False
    },
    'math.SP': {
        'name': 'Spectral Theory',
        'in_archive': 'math',
        'description': 'Schrodinger operators, operators on manifolds, '
                       'general differential operators, numerical studies, '
                       'integral operators, discrete models, resonances, non-'
                       'self-adjoint operators, random operators/matrices',
        'is_active': True,
        'is_general': False
    },
    'math.ST': {
        'name': 'Statistics Theory',
        'in_archive': 'math',
        'description': 'Applied, computational and theoretical statistics: '
                       'e.g. statistical inference, regression, time series, '
                       'multivariate analysis, data analysis, Markov chain '
                       'Monte Carlo, design of experiments, case studies',
        'is_active': True,
        'is_general': False
    },
    'mtrl-th': {
        'name': 'Materials Theory',
        'in_archive': 'mtrl-th',
        'is_active': False,
        'is_general': False
    },
    'nlin.AO': {
        'name': 'Adaptation and Self-Organizing Systems',
        'in_archive': 'nlin',
        'description': 'adaptation, self-organizing systems, statistical '
                       'physics, fluctuating systems, stochastic processes, '
                       'interacting particle systems, machine learning',
        'is_active': True,
        'is_general': False
    },
    'nlin.CD': {
        'name': 'Chaotic Dynamics',
        'in_archive': 'nlin',
        'description': 'dynamical systems, chaos, quantum chaos, topological '
                       'dynamics, cycle expansions, turbulence, '
                       'propagation',
        'is_active': True,
        'is_general': False
    },
    'nlin.CG': {
        'name': 'Cellular Automata and Lattice Gases',
        'in_archive': 'nlin',
        'description': 'computational methods, time series analysis, signal '
                       'processing, wavelets, lattice gases',
        'is_active': True,
        'is_general': False
    },
    'nlin.PS': {
        'name': 'Pattern Formation and Solitons',
        'in_archive': 'nlin',
        'description': 'pattern formation, coherent structures, solitons',
        'is_active': True,
        'is_general': False
    },
    'nlin.SI': {
        'name': 'Exactly Solvable and Integrable Systems',
        'in_archive': 'nlin',
        'description': 'exactly solvable systems, integrable PDEs, integrable '
                       'ODEs, Painleve analysis, integrable discrete maps, '
                       'solvable lattice models, integrable quantum '
                       'systems',
        'is_active': True,
        'is_general': False
    },
    'nucl-ex': {
        'name': 'Nuclear Experiment',
        'in_archive': 'nucl-ex',
        'is_active': True,
        'is_general': False
    },
    'nucl-th': {
        'name': 'Nuclear Theory',
        'in_archive': 'nucl-th',
        'is_active': True,
        'is_general': False
    },
    'patt-sol': {
        'name': 'Pattern Formation and Solitons',
        'in_archive': 'patt-sol',
        'is_active': False,
        'is_general': False
    },
    'physics.acc-ph': {
        'name': 'Accelerator Physics',
        'in_archive': 'physics',
        'is_active': True,
        'is_general': False
    },
    'physics.ao-ph': {
        'name': 'Atmospheric and Oceanic Physics',
        'in_archive': 'physics',
        'is_active': True,
        'is_general': False
    },
    'physics.app-ph': {
        'name': 'Applied Physics',
        'in_archive': 'physics',
        'is_active': True,
        'is_general': False
    },
    'physics.atm-clus': {
        'name': 'Atomic and Molecular Clusters',
        'in_archive': 'physics',
        'is_active': True,
        'is_general': False
    },
    'physics.atom-ph': {
        'name': 'Atomic Physics',
        'in_archive': 'physics',
        'is_active': True,
        'is_general': False
    },
    'physics.bio-ph': {
        'name': 'Biological Physics',
        'in_archive': 'physics',
        'is_active': True,
        'is_general': False
    },
    'physics.chem-ph': {
        'name': 'Chemical Physics',
        'in_archive': 'physics',
        'is_active': True,
        'is_general': False
    },
    'physics.class-ph': {
        'name': 'Classical Physics',
        'in_archive': 'physics',
        'is_active': True,
        'is_general': False
    },
    'physics.comp-ph': {
        'name': 'Computational Physics',
        'in_archive': 'physics',
        'is_active': True,
        'is_general': False
    },
    'physics.data-an': {
        'name': 'Data Analysis, Statistics and Probability',
        'in_archive': 'physics',
        'is_active': True,
        'is_general': False
    },
    'physics.ed-ph': {
        'name': 'Physics Education',
        'in_archive': 'physics',
        'is_active': True,
        'is_general': False
    },
    'physics.flu-dyn': {
        'name': 'Fluid Dynamics',
        'in_archive': 'physics',
        'is_active': True,
        'is_general': False
    },
    'physics.gen-ph': {
        'name': 'General Physics',
        'in_archive': 'physics',
        'is_active': True,
        'is_general': True
    },
    'physics.geo-ph': {
        'name': 'Geophysics',
        'in_archive': 'physics',
        'is_active': True,
        'is_general': False
    },
    'physics.hist-ph': {
        'name': 'History and Philosophy of Physics',
        'in_archive': 'physics',
        'is_active': True,
        'is_general': False
    },
    'physics.ins-det': {
        'name': 'Instrumentation and Detectors',
        'in_archive': 'physics',
        'is_active': True,
        'is_general': False
    },
    'physics.med-ph': {
        'name': 'Medical Physics',
        'in_archive': 'physics',
        'is_active': True,
        'is_general': False
    },
    'physics.optics': {
        'name': 'Optics',
        'in_archive': 'physics',
        'is_active': True,
        'is_general': False
    },
    'physics.plasm-ph': {
        'name': 'Plasma Physics',
        'in_archive': 'physics',
        'is_active': True,
        'is_general': False
    },
    'physics.pop-ph': {
        'name': 'Popular Physics',
        'in_archive': 'physics',
        'is_active': True,
        'is_general': False
    },
    'physics.soc-ph': {
        'name': 'Physics and Society',
        'in_archive': 'physics',
        'is_active': True,
        'is_general': False
    },
    'physics.space-ph': {
        'name': 'Space Physics',
        'in_archive': 'physics',
        'is_active': True,
        'is_general': False
    },
    'plasm-ph': {
        'name': 'Plasma Physics',
        'in_archive': 'plasm-ph',
        'is_active': False,
        'is_general': False
    },
    'q-alg': {
        'name': 'Quantum Algebra and Topology',
        'in_archive': 'q-alg',
        'is_active': False,
        'is_general': False
    },
    'q-bio': {
        'name': 'Quantitative Biology',
        'in_archive': 'q-bio',
        'is_active': False,
<<<<<<< HEAD
        'is_general': False
=======
        'is_general': True
>>>>>>> 1f8bd34a
    },
    'q-bio.BM': {
        'name': 'Biomolecules',
        'in_archive': 'q-bio',
        'description': 'DNA, RNA, proteins, lipids, etc.; molecular '
                       'structures and folding kinetics; molecular '
                       'interactions; single-molecule manipulation.',
        'is_active': True,
        'is_general': False
    },
    'q-bio.CB': {
        'name': 'Cell Behavior',
        'in_archive': 'q-bio',
        'description': 'Cell-cell signaling and interaction; morphogenesis '
                       'and development; apoptosis; bacterial conjugation; '
                       'viral-host interaction; '
                       'immunology',
        'is_active': True,
        'is_general': False
    },
    'q-bio.GN': {
        'name': 'Genomics',
        'in_archive': 'q-bio',
        'description': 'DNA sequencing and assembly; gene and motif finding; '
                       'RNA editing and alternative splicing; genomic '
                       'structure and processes (replication, transcription, '
                       'methylation, etc); mutational processes.',
        'is_active': True,
        'is_general': False
    },
    'q-bio.MN': {
        'name': 'Molecular Networks',
        'in_archive': 'q-bio',
        'description': 'Gene regulation, signal transduction, proteomics, '
                       'metabolomics, gene and enzymatic networks',
        'is_active': True,
        'is_general': False
    },
    'q-bio.NC': {
        'name': 'Neurons and Cognition',
        'in_archive': 'q-bio',
        'description': 'Synapse, cortex, neuronal dynamics, neural network, '
                       'sensorimotor control, behavior, '
                       'attention',
        'is_active': True,
        'is_general': False
    },
    'q-bio.OT': {
        'name': 'Other Quantitative Biology',
        'in_archive': 'q-bio',
        'description': 'Work in quantitative biology that does not fit into '
                       'the other q-bio classifications',
        'is_active': True,
<<<<<<< HEAD
        'is_general': True
=======
        'is_general': False
>>>>>>> 1f8bd34a
    },
    'q-bio.PE': {
        'name': 'Populations and Evolution',
        'in_archive': 'q-bio',
        'description': 'Population dynamics, spatio-temporal and '
                       'epidemiological models, dynamic speciation, co-'
                       'evolution, biodiversity, foodwebs, aging; molecular '
                       'evolution and phylogeny; directed evolution; origin '
                       'of life',
        'is_active': True,
        'is_general': False
    },
    'q-bio.QM': {
        'name': 'Quantitative Methods',
        'in_archive': 'q-bio',
        'description': 'All experimental, numerical, statistical and '
                       'mathematical contributions of value to biology',
        'is_active': True,
        'is_general': False
    },
    'q-bio.SC': {
        'name': 'Subcellular Processes',
        'in_archive': 'q-bio',
        'description': 'Assembly and control of subcellular structures ('
                       'channels, organelles, cytoskeletons, capsules, etc.); '
                       'molecular motors, transport, subcellular localization;'
                       ' mitosis and meiosis',
        'is_active': True,
        'is_general': False
    },
    'q-bio.TO': {
        'name': 'Tissues and Organs',
        'in_archive': 'q-bio',
        'description': 'Blood flow in vessels, biomechanics of bones, '
                       'electrical waves, endocrine system, tumor growth',
        'is_active': True,
        'is_general': False
    },
    'q-fin.CP': {
        'name': 'Computational Finance',
        'in_archive': 'q-fin',
        'description': 'Computational methods, including Monte Carlo, PDE, '
                       'lattice and other numerical methods with applications '
                       'to financial modeling',
        'is_active': True,
        'is_general': False
    },
    'q-fin.EC': {
        'name': 'Economics',
        'in_archive': 'q-fin',
        'description': 'q-fin.EC is an alias for econ.GN. Economics, '
                       'including micro and macro economics, international '
                       'economics, theory of the firm, labor economics, and '
                       'other economic topics outside finance',
        'is_active': True,
        'is_general': False
    },
    'q-fin.GN': {
        'name': 'General Finance',
        'in_archive': 'q-fin',
        'description': 'Development of general quantitative methodologies '
                       'with applications in finance',
        'is_active': True,
        'is_general': False
    },
    'q-fin.MF': {
        'name': 'Mathematical Finance',
        'in_archive': 'q-fin',
        'description': 'Mathematical and analytical methods of finance, '
                       'including stochastic, probabilistic and functional '
                       'analysis, algebraic, geometric and other methods',
        'is_active': True,
        'is_general': False
    },
    'q-fin.PM': {
        'name': 'Portfolio Management',
        'in_archive': 'q-fin',
        'description': 'Security selection and optimization, capital '
                       'allocation, investment strategies and performance '
                       'measurement',
        'is_active': True,
        'is_general': False
    },
    'q-fin.PR': {
        'name': 'Pricing of Securities',
        'in_archive': 'q-fin',
        'description': 'Valuation and hedging of financial securities, their '
                       'derivatives, and structured products',
        'is_active': True,
        'is_general': False
    },
    'q-fin.RM': {
        'name': 'Risk Management',
        'in_archive': 'q-fin',
        'description': 'Measurement and management of financial risks in '
                       'trading, banking, insurance, corporate and other '
                       'applications',
        'is_active': True,
        'is_general': False
    },
    'q-fin.ST': {
        'name': 'Statistical Finance',
        'in_archive': 'q-fin',
        'description': 'Statistical, econometric and econophysics analyses '
                       'with applications to financial markets and economic '
                       'data',
        'is_active': True,
        'is_general': False
    },
    'q-fin.TR': {
        'name': 'Trading and Market Microstructure',
        'in_archive': 'q-fin',
        'description': 'Market microstructure, liquidity, exchange and '
                       'auction design, automated trading, agent-based '
                       'modeling and market-making',
        'is_active': True,
        'is_general': False
    },
    'quant-ph': {
        'name': 'Quantum Physics',
        'in_archive': 'quant-ph',
        'is_active': True,
        'is_general': False
    },
    'solv-int': {
        'name': 'Exactly Solvable and Integrable Systems',
        'in_archive': 'solv-int',
        'is_active': False,
        'is_general': False
    },
    'stat.AP': {
        'name': 'Applications',
        'in_archive': 'stat',
        'description': 'Biology, Education, Epidemiology, Engineering, '
                       'Environmental Sciences, Medical, Physical Sciences, '
                       'Quality Control, Social Sciences',
        'is_active': True,
        'is_general': False
    },
    'stat.CO': {
        'name': 'Computation',
        'in_archive': 'stat',
        'description': 'Algorithms, Simulation, Visualization',
        'is_active': True,
        'is_general': False
    },
    'stat.ME': {
        'name': 'Methodology',
        'in_archive': 'stat',
        'description': 'Design, Surveys, Model Selection, Multiple Testing, '
                       'Multivariate Methods, Signal and Image Processing, '
                       'Time Series, Smoothing, Spatial Statistics, Survival '
                       'Analysis, Nonparametric and Semiparametric '
                       'Methods',
        'is_active': True,
        'is_general': False
    },
    'stat.ML': {
        'name': 'Machine Learning',
        'in_archive': 'stat',
        'description': 'Classification, Graphical Models, High Dimensional '
                       'Inference',
        'is_active': True,
        'is_general': False
    },
    'stat.OT': {
        'name': 'Other Statistics',
        'in_archive': 'stat',
        'description': 'Work in statistics that does not fit into the other '
                       'stat classifications',
        'is_active': True,
        'is_general': False
    },
    'stat.TH': {
        'name': 'Statistics Theory',
        'in_archive': 'stat',
        'description': 'stat.TH is an alias for math.ST. Asymptotics, '
                       'Bayesian Inference, Decision Theory, Estimation, '
                       'Foundations, Inference, Testing.',
        'is_active': True,
        'is_general': False
    },
    'supr-con': {
        'name': 'Superconductivity',
        'in_archive': 'supr-con',
        'is_active': False,
        'is_general': False
    },
    'test': {
        'name': 'Test',
        'in_archive': 'test',
        'is_active': False,
        'is_general': False
    },
    'test.dis-nn': {
        'name': 'Test Disruptive Networks',
        'in_archive': 'test',
        'is_active': False,
        'is_general': False
    },
    'test.mes-hall': {
        'name': 'Test Hall',
        'in_archive': 'test',
        'is_active': False,
        'is_general': False
    },
    'test.mtrl-sci': {
        'name': 'Test Mtrl-Sci',
        'in_archive': 'test',
        'is_active': False,
        'is_general': False
    },
    'test.soft': {
        'name': 'Test Soft',
        'in_archive': 'test',
        'is_active': False,
        'is_general': False
    },
    'test.stat-mech': {
        'name': 'Test Mechanics',
        'in_archive': 'test',
        'is_active': False,
        'is_general': False
    },
    'test.str-el': {
        'name': 'Test Electrons',
        'in_archive': 'test',
        'is_active': False,
        'is_general': False
    },
    'test.supr-con': {
        'name': 'Test Superconductivity',
        'in_archive': 'test',
        'is_active': False,
        'is_general': False
    },
}

CATEGORIES_ACTIVE = {key: value for key, value in CATEGORIES.items()
                     if 'is_active' in CATEGORIES[key] and
                     CATEGORIES[key]['is_active']}

CATEGORY_ALIASES = {
    'math.MP': 'math-ph',
    'stat.TH': 'math.ST',
    'math.IT': 'cs.IT',
    'q-fin.EC': 'econ.GN',
    'cs.SY': 'eess.SY',
    'cs.NA': 'math.NA'
}
"""
Equivalences: category alias: canonical category

This model is based on the notion that only two categories may be
equivalent--not more. There would have to be some significant changes
to the (classic) code to support three-way equivalences.
"""<|MERGE_RESOLUTION|>--- conflicted
+++ resolved
@@ -333,11 +333,7 @@
         'name': 'Astrophysics',
         'in_archive': 'astro-ph',
         'is_active': False,
-<<<<<<< HEAD
-        'is_general': False
-=======
-        'is_general': True
->>>>>>> 1f8bd34a
+        'is_general': False
     },
     'astro-ph.CO': {
         'name': 'Cosmology and Nongalactic Astrophysics',
@@ -454,11 +450,7 @@
         'name': 'Condensed Matter',
         'in_archive': 'cond-mat',
         'is_active': False,
-<<<<<<< HEAD
-        'is_general': False
-=======
-        'is_general': True
->>>>>>> 1f8bd34a
+        'is_general': False
     },
     'cond-mat.dis-nn': {
         'name': 'Disordered Systems and Neural Networks',
@@ -881,11 +873,7 @@
         'description': 'This is the classification to use for documents that '
                        'do not fit anywhere else.',
         'is_active': True,
-<<<<<<< HEAD
         'is_general': True
-=======
-        'is_general': False
->>>>>>> 1f8bd34a
     },
     'cs.OS': {
         'name': 'Operating Systems',
@@ -1289,11 +1277,7 @@
         'description': 'Mathematical material of general interest, topics not '
                        'covered elsewhere',
         'is_active': True,
-<<<<<<< HEAD
-        'is_general': True
-=======
-        'is_general': False
->>>>>>> 1f8bd34a
+        'is_general': True    
     },
     'math.GN': {
         'name': 'General Topology',
@@ -1686,11 +1670,7 @@
         'name': 'Quantitative Biology',
         'in_archive': 'q-bio',
         'is_active': False,
-<<<<<<< HEAD
-        'is_general': False
-=======
-        'is_general': True
->>>>>>> 1f8bd34a
+        'is_general': False
     },
     'q-bio.BM': {
         'name': 'Biomolecules',
@@ -1744,11 +1724,7 @@
         'description': 'Work in quantitative biology that does not fit into '
                        'the other q-bio classifications',
         'is_active': True,
-<<<<<<< HEAD
         'is_general': True
-=======
-        'is_general': False
->>>>>>> 1f8bd34a
     },
     'q-bio.PE': {
         'name': 'Populations and Evolution',
