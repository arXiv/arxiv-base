--- conflicted
+++ resolved
@@ -144,12 +144,4 @@
     if not version:
         version = arxiv_id.version
     path=f"{arxiv_id.filename}v{version}"
-<<<<<<< HEAD
-    if arxiv_id.extra:
-        path+=arxiv_id.extra
-    else:
-        path+='/'+path+".html"
-    return path
-=======
-    return f'{path}{arxiv_id.extra}' if arxiv_id.extra else f'{path}/{path}.html'
->>>>>>> f7074876
+    return f'{path}{arxiv_id.extra}' if arxiv_id.extra else f'{path}/{path}.html'