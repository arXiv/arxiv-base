--- conflicted
+++ resolved
@@ -157,329 +157,4 @@
                 endorsements.get_endorsements(self.user)
             )
             all_possible = set(definitions.CATEGORIES_ACTIVE.values())
-<<<<<<< HEAD
             self.assertEqual(all_endorsements, all_possible)
-=======
-            self.assertEqual(all_endorsements, all_possible)
-
-
-class TestAutoEndorsement(TestCase):
-    """Tests for :func:`get_autoendorsements`."""
-
-    def setUp(self):
-        """Generate some fake data."""
-        self.app = Flask('test')
-        self.db_path = tempfile.mkdtemp()
-        self.app.config['CLASSIC_DATABASE_URI'] = f'sqlite:///{self.db_path}/test.db'
-        self.app.config['CLASSIC_SESSION_HASH'] = 'foohash'
-        settings = Settings(
-                        CLASSIC_DB_URI=self.app.config['CLASSIC_DATABASE_URI'],
-                        LATEXML_DB_URI=None)
-
-        arxiv.db.init(settings)
-        util.create_all(arxiv.db._classic_engine)
-
-        self.default_tracking_data = {
-            'remote_addr': '0.0.0.0',
-            'remote_host': 'foo-host.foo.com',
-            'tracking_cookie': '0',
-            'date': '2024-01-01',
-            'flag_auto': 1,
-            'added_by': 1,
-        }
-
-        with self.app.app_context():
-            with transaction() as session:
-                person = Person('en')
-                net = Internet()
-                ip_addr = net.ip_v4()
-                email = person.email()
-                approved = 1
-                deleted = 0
-                banned = 0
-                first_name = person.name()
-                last_name = person.surname()
-                suffix_name = person.title()
-                joined_date = util.epoch(
-                    Datetime('en').datetime().replace(tzinfo=EASTERN)
-                )
-                db_user = models.TapirUser(
-                    first_name=first_name,
-                    last_name=last_name,
-                    suffix_name=suffix_name,
-                    share_first_name=1,
-                    share_last_name=1,
-                    email=email,
-                    flag_approved=approved,
-                    flag_deleted=deleted,
-                    flag_banned=banned,
-                    flag_edit_users=0,
-                    flag_edit_system=0,
-                    flag_email_verified=1,
-                    share_email=8,
-                    email_bouncing=0,
-                    policy_class=2,  # Public user. TODO: consider admin.
-                    joined_date=joined_date,
-                    joined_ip_num=ip_addr,
-                    joined_remote_host=ip_addr
-                )
-                session.add(db_user)
-
-                self.user = domain.User(
-                    user_id=str(db_user.user_id),
-                    username='foouser',
-                    email=db_user.email,
-                    name=domain.UserFullName(
-                        forename=db_user.first_name,
-                        surname=db_user.last_name,
-                        suffix=db_user.suffix_name
-                    )
-                )
-
-    def tearDown(self):
-        shutil.rmtree(self.db_path)
-
-    @pytest.mark.skipif(lambda request: request.config.getoption("--db") == "mysql",
-                            reason="is set up for sqlite3 only")
-    def test_invalidated_autoendorsements(self):
-        """The user has two autoendorsements that have been invalidated."""
-        with self.app.app_context():
-            with transaction() as session:
-                issued_when = util.epoch(
-                    Datetime('en').datetime().replace(tzinfo=EASTERN)
-                )
-                session.add(models.Endorsement(
-                    endorsee_id=self.user.user_id,
-                    archive='astro-ph',
-                    subject_class='CO',
-                    flag_valid=0,
-                    type='auto',
-                    point_value=10,
-                    issued_when=issued_when
-                ))
-                session.add(models.Endorsement(
-                    endorsee_id=self.user.user_id,
-                    archive='astro-ph',
-                    subject_class='CO',
-                    flag_valid=0,
-                    type='auto',
-                    point_value=10,
-                    issued_when=issued_when
-                ))
-                session.add(models.Endorsement(
-                    endorsee_id=self.user.user_id,
-                    archive='astro-ph',
-                    subject_class='CO',
-                    flag_valid=1,
-                    type='auto',
-                    point_value=10,
-                    issued_when=issued_when
-                ))
-                session.add(models.Endorsement(
-                    endorsee_id=self.user.user_id,
-                    archive='astro-ph',
-                    subject_class='CO',
-                    flag_valid=1,
-                    type='user',
-                    point_value=10,
-                    issued_when=issued_when
-                ))
-
-            result = endorsements.invalidated_autoendorsements(self.user)
-        self.assertEqual(len(result), 2, "Two revoked endorsements are loaded")
-
-    @pytest.mark.skipif(lambda request: request.config.getoption("--db") == "mysql",
-                            reason="is set up for sqlite3 only")
-    def test_category_policies(self):
-        """Load category endorsement policies from the database."""
-        with self.app.app_context():
-            # with transaction() as session:
-            #     session.add(models.Category(
-            #         archive='astro-ph',
-            #         subject_class='CO',
-            #         definitive=1,
-            #         active=1,
-            #         endorsement_domain='astro-ph'
-            #     ))
-            #     session.add(models.EndorsementDomain(
-            #         endorsement_domain='astro-ph',
-            #         endorse_all='n',
-            #         mods_endorse_all='n',
-            #         endorse_email='y',
-            #         papers_to_endorse=4
-            #     ))
-
-            policies = endorsements.category_policies()
-            category = definitions.CATEGORIES['astro-ph.CO']
-            self.assertIn(category, policies, "Data are loaded for categories")
-            self.assertEqual(policies[category]['domain'], 'astro-ph')
-            self.assertFalse(policies[category]['endorse_all'])
-            self.assertTrue(policies[category]['endorse_email'])
-            self.assertEqual(policies[category]['min_papers'], 4)
-
-    @pytest.mark.skipif(lambda request: request.config.getoption("--db") == "mysql",
-                            reason="is set up for sqlite3 only")
-    def test_domain_papers(self):
-        """Get the number of papers published in each domain."""
-        with self.app.app_context():
-            with transaction() as session:
-                # User owns three papers.
-                document1 = models.Document(
-                    document_id=1,
-                    title='Foo Title',
-                    submitter_email='foo@bar.baz',
-                    paper_id='2101.00123',
-                    dated=util.epoch(datetime.now(tz=UTC))
-                )
-                session.add(document1)
-                session.add(models.PaperOwner(
-                    document=document1,
-                    user_id=self.user.user_id,
-                    flag_author=0,
-                    valid=1,
-                    **self.default_tracking_data
-                ))
-
-                session.execute(
-                    insert(models.t_arXiv_in_category)
-                    .values(
-                        document_id=1,
-                        archive='cs',
-                        subject_class='DL',
-                        is_primary=1
-                    )
-                )
-
-                # session.add(models.Category(
-                #     archive='cs',
-                #     subject_class='DL',
-                #     definitive=1,
-                #     active=1,
-                #     endorsement_domain='firstdomain'
-                # ))
-
-                # Here's another paper.
-                document2 = models.Document(
-                    document_id=2,
-                    title='Foo Title',
-                    submitter_email='foo@bar.baz',
-                    paper_id='2101.00124',
-                    dated=util.epoch(datetime.now(tz=UTC))
-                )
-                session.add(document2)
-                session.add(models.PaperOwner(
-                    document=document2,
-                    user_id=self.user.user_id,
-                    flag_author=1,
-                    valid=1,
-                    **self.default_tracking_data
-                ))
-                session.execute(
-                    insert(models.t_arXiv_in_category)
-                    .values(
-                        document_id=2,
-                        archive='cs',
-                        subject_class='IR',
-                        is_primary=1
-                    )
-                )
-                # session.add(models.Category(
-                #     archive='cs',
-                #     subject_class='IR',
-                #     definitive=1,
-                #     active=1,
-                #     endorsement_domain='firstdomain'
-                # ))
-                # Here's a paper for which the user is an author.
-                document3 = models.Document(
-                    document_id=3,
-                    title='Foo Title',
-                    submitter_email='foo@bar.baz',
-                    paper_id='2101.00125',
-                    dated=util.epoch(datetime.now(tz=UTC))
-                )
-                session.add(document3)
-                session.add(models.PaperOwner(
-                    document=document3,
-                    user_id=self.user.user_id,
-                    flag_author=1,
-                    valid=1,
-                    **self.default_tracking_data
-                ))
-                # It has both a primary and a secondary classification.
-                session.execute(
-                    insert(models.t_arXiv_in_category)
-                    .values(
-                        document_id=3,
-                        archive='astro-ph',
-                        subject_class='EP',
-                        is_primary=1
-                    )
-                )
-                session.execute(
-                    insert(models.t_arXiv_in_category)
-                    .values(
-                        document_id=3,
-                        archive='astro-ph',
-                        subject_class='CO',
-                        is_primary=0    # <- secondary!
-                    )
-                )
-                # session.add(models.Category(
-                #     archive='astro-ph',
-                #     subject_class='EP',
-                #     definitive=1,
-                #     active=1,
-                #     endorsement_domain='seconddomain'
-                # ))
-                # session.add(models.Category(
-                #     archive='astro-ph',
-                #     subject_class='CO',
-                #     definitive=1,
-                #     active=1,
-                #     endorsement_domain='seconddomain'
-                # ))
-            papers = endorsements.domain_papers(self.user)
-            self.assertEqual(papers['cs'], 2)
-            self.assertEqual(papers['astro-ph'], 2)
-
-    @pytest.mark.skipif(lambda request: request.config.getoption("--db") == "mysql",
-                            reason="is set up for sqlite3 only")
-    def test_is_academic(self):
-        """Determine whether a user is academic based on email."""
-        ok_patterns = ['%w3.org', '%aaas.org', '%agu.org', '%ams.org']
-        bad_patterns = ['%.com', '%.net', '%.biz.%']
-        with self.app.app_context():
-            with transaction() as session:
-                for pattern in ok_patterns:
-                    session.execute(
-                        insert(models.t_arXiv_white_email)
-                        .values(pattern=str(pattern))
-                    )
-                for pattern in bad_patterns:
-                    session.execute(
-                        insert(models.t_arXiv_black_email)
-                        .values(pattern=str(pattern))
-                    )
-
-            self.assertTrue(endorsements.is_academic(domain.User(
-                user_id='2',
-                email='someone@fsu.edu',
-                username='someone'
-            )))
-            self.assertFalse(endorsements.is_academic(domain.User(
-                user_id='2',
-                email='someone@fsu.biz.edu',
-                username='someone'
-            )))
-            self.assertTrue(endorsements.is_academic(domain.User(
-                user_id='2',
-                email='someone@aaas.org',
-                username='someone'
-            )))
-            self.assertFalse(endorsements.is_academic(domain.User(
-                user_id='2',
-                email='someone@foo.com',
-                username='someone'
-            )))
->>>>>>> 4e405cc8
