--- conflicted
+++ resolved
@@ -1,11 +1,7 @@
 {
     "_meta": {
         "hash": {
-<<<<<<< HEAD
-            "sha256": "4cc429c1bd2052f0b71abaf4dd85020546e9d62eb90f05b34572de6a26184b24"
-=======
-            "sha256": "a924ad9ebe7422a1af993da580c576a6a53d263153a791d6dfec1b4f73f0d19a"
->>>>>>> 01bd7cea
+            "sha256": "25077b4a496ab380ea3b60c24285ee4123a907fa512e98876557ba905945aecd"
         },
         "pipfile-spec": 6,
         "requires": {
@@ -27,6 +23,114 @@
             "index": "pypi",
             "version": "==0.7.2"
         },
+        "click": {
+            "hashes": [
+                "sha256:29f99fc6125fbc931b758dc053b3114e55c77a6e4c6c3a2674a2dc986016381d",
+                "sha256:f15516df478d5a56180fbf80e68f206010e6d160fc39fa508b65e035fd75130b"
+            ],
+            "version": "==6.7"
+        },
+        "dataclasses": {
+            "hashes": [
+                "sha256:454a69d788c7fda44efd71e259be79577822f5e3f53f029a22d08004e951dc9f",
+                "sha256:6988bd2b895eef432d562370bb707d540f32f7360ab13da45340101bc2307d84"
+            ],
+            "index": "pypi",
+            "version": "==0.6"
+        },
+        "flask": {
+            "hashes": [
+                "sha256:0749df235e3ff61ac108f69ac178c9770caeaccad2509cb762ce1f65570a8856",
+                "sha256:49f44461237b69ecd901cc7ce66feea0319b9158743dd27a2899962ab214dac1"
+            ],
+            "index": "pypi",
+            "version": "==0.12.2"
+        },
+        "flask-api": {
+            "hashes": [
+                "sha256:6f9dc56d55fd82ffb1c5c9fd794cd6c50873ac10cf662e26817c179a655d1e22",
+                "sha256:fc10a80a13ea6fcf04acc2b1835aea05ec44aa6ae94f2ee85e52cd068567ce35"
+            ],
+            "index": "pypi",
+            "version": "==1.0"
+        },
+        "flask-sqlalchemy": {
+            "hashes": [
+                "sha256:3bc0fac969dd8c0ace01b32060f0c729565293302f0c4269beed154b46bec50b",
+                "sha256:5971b9852b5888655f11db634e87725a9031e170f37c0ce7851cf83497f56e53"
+            ],
+            "index": "pypi",
+            "version": "==2.3.2"
+        },
+        "inflect": {
+            "hashes": [
+                "sha256:51d3d0fe0db77fa9315c45ce5933a64d9043a36d42e8b1a082d3379dc39754cf",
+                "sha256:7a71eed8a666c0c2b0463bb850a9a5c51603699836bf251521374ceffeb9c322"
+            ],
+            "index": "pypi",
+            "version": "==0.3.1"
+        },
+        "itsdangerous": {
+            "hashes": [
+                "sha256:cbb3fcf8d3e33df861709ecaf89d9e6629cff0a217bc2848f1b41cd30d360519"
+            ],
+            "version": "==0.24"
+        },
+        "jinja2": {
+            "hashes": [
+                "sha256:74c935a1b8bb9a3947c50a54766a969d4846290e1e788ea44c1392163723c3bd",
+                "sha256:f84be1bb0040caca4cea721fcbbbbd61f9be9464ca236387158b0feea01914a4"
+            ],
+            "index": "pypi",
+            "version": "==2.10"
+        },
+        "markupsafe": {
+            "hashes": [
+                "sha256:a6be69091dac236ea9c6bc7d012beab42010fa914c459791d627dad4910eb665"
+            ],
+            "index": "pypi",
+            "version": "==1.0"
+        },
+        "python-dateutil": {
+            "hashes": [
+                "sha256:1adb80e7a782c12e52ef9a8182bebeb73f1d7e24e374397af06fb4956c8dc5c0",
+                "sha256:e27001de32f627c22380a688bcc43ce83504a7bc5da472209b4c70f02829f0b8"
+            ],
+            "index": "pypi",
+            "version": "==2.7.3"
+        },
+        "pytz": {
+            "hashes": [
+                "sha256:65ae0c8101309c45772196b21b74c46b2e5d11b6275c45d251b150d5da334555",
+                "sha256:c06425302f2cf668f1bba7a0a03f3c1d34d4ebeef2c72003da308b3947c7f749"
+            ],
+            "index": "pypi",
+            "version": "==2018.4"
+        },
+        "six": {
+            "hashes": [
+                "sha256:70e8a77beed4562e7f14fe23a786b54f6296e34344c23bc42f07b15018ff98e9",
+                "sha256:832dc0e10feb1aa2c68dcc57dbb658f1c7e65b9b61af69048abc87a2db00a0eb"
+            ],
+            "version": "==1.11.0"
+        },
+        "sqlalchemy": {
+            "hashes": [
+                "sha256:2d5f08f714a886a1382c18be501e614bce50d362384dc089474019ce0768151c"
+            ],
+            "index": "pypi",
+            "version": "==1.2.8"
+        },
+        "werkzeug": {
+            "hashes": [
+                "sha256:6246e5fc98a505824113fb6aca993d45ea284a2bcffdc2c65d0c538e53e4abd3",
+                "sha256:f3000aa146ce8a9da8ca3e978e0e931c2a58eb56c323a5efb6b4307f7832b549"
+            ],
+            "index": "pypi",
+            "version": "==0.13"
+        }
+    },
+    "develop": {
         "click": {
             "hashes": [
                 "sha256:29f99fc6125fbc931b758dc053b3114e55c77a6e4c6c3a2674a2dc986016381d",
@@ -75,14 +179,6 @@
             ],
             "version": "==4.5.1"
         },
-        "dataclasses": {
-            "hashes": [
-                "sha256:454a69d788c7fda44efd71e259be79577822f5e3f53f029a22d08004e951dc9f",
-                "sha256:6988bd2b895eef432d562370bb707d540f32f7360ab13da45340101bc2307d84"
-            ],
-            "index": "pypi",
-            "version": "==0.6"
-        },
         "flask": {
             "hashes": [
                 "sha256:0749df235e3ff61ac108f69ac178c9770caeaccad2509cb762ce1f65570a8856",
@@ -91,21 +187,12 @@
             "index": "pypi",
             "version": "==0.12.2"
         },
-        "flask-api": {
-            "hashes": [
-                "sha256:6f9dc56d55fd82ffb1c5c9fd794cd6c50873ac10cf662e26817c179a655d1e22",
-                "sha256:fc10a80a13ea6fcf04acc2b1835aea05ec44aa6ae94f2ee85e52cd068567ce35"
-            ],
-            "index": "pypi",
-            "version": "==1.0"
-        },
-        "flask-sqlalchemy": {
-            "hashes": [
-                "sha256:3bc0fac969dd8c0ace01b32060f0c729565293302f0c4269beed154b46bec50b",
-                "sha256:5971b9852b5888655f11db634e87725a9031e170f37c0ce7851cf83497f56e53"
-            ],
-            "index": "pypi",
-            "version": "==2.3.2"
+        "flask-testing": {
+            "hashes": [
+                "sha256:dc076623d7d850653a018cb64f500948334c8aeb6b10a5a842bf1bcfb98122bc"
+            ],
+            "index": "pypi",
+            "version": "==0.7.1"
         },
         "inflect": {
             "hashes": [
@@ -143,12 +230,34 @@
             ],
             "version": "==0.6.1"
         },
+        "mypy": {
+            "hashes": [
+                "sha256:aa668809ae0dbec5e9feb8929f4b5e1f9318a0a397447fa2f38c382a2ed6a036",
+                "sha256:bd0c9a2fcf0c4f7a54a2b625f466fcc000d415f371298d96fa5d2acc69074aca"
+            ],
+            "index": "pypi",
+            "version": "==0.560"
+        },
         "nose2": {
             "hashes": [
-                "sha256:954a62cfb2d2ac06dad32995cbc822bf00cc11e20d543963515932fd4eff33fa"
-            ],
-            "index": "pypi",
-            "version": "==0.7.4"
+                "sha256:5c79a2e46ad76999ca1ec7a83080424ed134eafaaf90b6e7554ebdf85aea6f23"
+            ],
+            "index": "pypi",
+            "version": "==0.7.3"
+        },
+        "psutil": {
+            "hashes": [
+                "sha256:0ff2b16e9045d01edb1dd10d7fbcc184012e37f6cd38029e959f2be9c6223f50",
+                "sha256:254adb6a27c888f141d2a6032ae231d8ed4fc5f7583b4c825e5f7d7c78d26d2e",
+                "sha256:319e12f6bae4d4d988fbff3bed792953fa3b44c791f085b0a1a230f755671ef7",
+                "sha256:529ae235896efb99a6f77653a7138273ab701ec9f0343a1f5030945108dee3c4",
+                "sha256:686e5a35fe4c0acc25f3466c32e716f2d498aaae7b7edc03e2305b682226bcf6",
+                "sha256:7789885a72aa3075d28d028236eb3f2b84d908f81d38ad41769a6ddc2fd81b7c",
+                "sha256:7f4616bcb44a6afda930cfc40215e5e9fa7c6896e683b287c771c937712fbe2f",
+                "sha256:a9b85b335b40a528a8e2a6b549592138de8429c6296e7361892958956e6a73cf",
+                "sha256:dc85fad15ef98103ecc047a0d81b55bbf5fe1b03313b96e883acc2e2fa87ed5c"
+            ],
+            "version": "==5.4.6"
         },
         "pycodestyle": {
             "hashes": [
@@ -156,6 +265,7 @@
                 "sha256:cbc619d09254895b0d12c2c691e237b2e91e9b2ecf5e84c26b35400f93dcfb83",
                 "sha256:cbfca99bd594a10f674d0cd97a3d802a1fdef635d4361e1a2658de47ed261e3a"
             ],
+            "index": "pypi",
             "version": "==2.4.0"
         },
         "pydocstyle": {
@@ -164,6 +274,7 @@
                 "sha256:4d5bcde961107873bae621f3d580c3e35a426d3687ffc6f8fb356f6628da5a97",
                 "sha256:af9fcccb303899b83bec82dc9a1d56c60fc369973223a5e80c3dfa9bdf984405"
             ],
+            "index": "pypi",
             "version": "==2.1.1"
         },
         "pyflakes": {
@@ -180,147 +291,6 @@
             ],
             "index": "pypi",
             "version": "==7.4.3"
-        },
-        "python-dateutil": {
-            "hashes": [
-                "sha256:1adb80e7a782c12e52ef9a8182bebeb73f1d7e24e374397af06fb4956c8dc5c0",
-                "sha256:e27001de32f627c22380a688bcc43ce83504a7bc5da472209b4c70f02829f0b8"
-            ],
-            "index": "pypi",
-            "version": "==2.7.3"
-        },
-        "pytz": {
-            "hashes": [
-                "sha256:65ae0c8101309c45772196b21b74c46b2e5d11b6275c45d251b150d5da334555",
-                "sha256:c06425302f2cf668f1bba7a0a03f3c1d34d4ebeef2c72003da308b3947c7f749"
-            ],
-            "index": "pypi",
-            "version": "==2018.4"
-        },
-        "six": {
-            "hashes": [
-                "sha256:70e8a77beed4562e7f14fe23a786b54f6296e34344c23bc42f07b15018ff98e9",
-                "sha256:832dc0e10feb1aa2c68dcc57dbb658f1c7e65b9b61af69048abc87a2db00a0eb"
-            ],
-            "version": "==1.11.0"
-        },
-        "snowballstemmer": {
-            "hashes": [
-                "sha256:919f26a68b2c17a7634da993d91339e288964f93c274f1343e3bbbe2096e1128",
-                "sha256:9f3bcd3c401c3e862ec0ebe6d2c069ebc012ce142cce209c098ccb5b09136e89"
-            ],
-            "version": "==1.2.1"
-        },
-        "sqlalchemy": {
-            "hashes": [
-                "sha256:2d5f08f714a886a1382c18be501e614bce50d362384dc089474019ce0768151c"
-            ],
-            "index": "pypi",
-            "version": "==1.2.8"
-        },
-        "werkzeug": {
-            "hashes": [
-                "sha256:6246e5fc98a505824113fb6aca993d45ea284a2bcffdc2c65d0c538e53e4abd3",
-                "sha256:f3000aa146ce8a9da8ca3e978e0e931c2a58eb56c323a5efb6b4307f7832b549"
-            ],
-            "index": "pypi",
-            "version": "==0.13"
-        }
-    },
-    "develop": {
-        "coverage": {
-            "hashes": [
-                "sha256:03481e81d558d30d230bc12999e3edffe392d244349a90f4ef9b88425fac74ba",
-                "sha256:0b136648de27201056c1869a6c0d4e23f464750fd9a9ba9750b8336a244429ed",
-                "sha256:104ab3934abaf5be871a583541e8829d6c19ce7bde2923b2751e0d3ca44db60a",
-                "sha256:15b111b6a0f46ee1a485414a52a7ad1d703bdf984e9ed3c288a4414d3871dcbd",
-                "sha256:198626739a79b09fa0a2f06e083ffd12eb55449b5f8bfdbeed1df4910b2ca640",
-                "sha256:1c383d2ef13ade2acc636556fd544dba6e14fa30755f26812f54300e401f98f2",
-                "sha256:28b2191e7283f4f3568962e373b47ef7f0392993bb6660d079c62bd50fe9d162",
-                "sha256:2eb564bbf7816a9d68dd3369a510be3327f1c618d2357fa6b1216994c2e3d508",
-                "sha256:337ded681dd2ef9ca04ef5d93cfc87e52e09db2594c296b4a0a3662cb1b41249",
-                "sha256:3a2184c6d797a125dca8367878d3b9a178b6fdd05fdc2d35d758c3006a1cd694",
-                "sha256:3c79a6f7b95751cdebcd9037e4d06f8d5a9b60e4ed0cd231342aa8ad7124882a",
-                "sha256:3d72c20bd105022d29b14a7d628462ebdc61de2f303322c0212a054352f3b287",
-                "sha256:3eb42bf89a6be7deb64116dd1cc4b08171734d721e7a7e57ad64cc4ef29ed2f1",
-                "sha256:4635a184d0bbe537aa185a34193898eee409332a8ccb27eea36f262566585000",
-                "sha256:56e448f051a201c5ebbaa86a5efd0ca90d327204d8b059ab25ad0f35fbfd79f1",
-                "sha256:5a13ea7911ff5e1796b6d5e4fbbf6952381a611209b736d48e675c2756f3f74e",
-                "sha256:69bf008a06b76619d3c3f3b1983f5145c75a305a0fea513aca094cae5c40a8f5",
-                "sha256:6bc583dc18d5979dc0f6cec26a8603129de0304d5ae1f17e57a12834e7235062",
-                "sha256:701cd6093d63e6b8ad7009d8a92425428bc4d6e7ab8d75efbb665c806c1d79ba",
-                "sha256:7608a3dd5d73cb06c531b8925e0ef8d3de31fed2544a7de6c63960a1e73ea4bc",
-                "sha256:76ecd006d1d8f739430ec50cc872889af1f9c1b6b8f48e29941814b09b0fd3cc",
-                "sha256:7aa36d2b844a3e4a4b356708d79fd2c260281a7390d678a10b91ca595ddc9e99",
-                "sha256:7d3f553904b0c5c016d1dad058a7554c7ac4c91a789fca496e7d8347ad040653",
-                "sha256:7e1fe19bd6dce69d9fd159d8e4a80a8f52101380d5d3a4d374b6d3eae0e5de9c",
-                "sha256:8c3cb8c35ec4d9506979b4cf90ee9918bc2e49f84189d9bf5c36c0c1119c6558",
-                "sha256:9d6dd10d49e01571bf6e147d3b505141ffc093a06756c60b053a859cb2128b1f",
-                "sha256:9e112fcbe0148a6fa4f0a02e8d58e94470fc6cb82a5481618fea901699bf34c4",
-                "sha256:ac4fef68da01116a5c117eba4dd46f2e06847a497de5ed1d64bb99a5fda1ef91",
-                "sha256:b8815995e050764c8610dbc82641807d196927c3dbed207f0a079833ffcf588d",
-                "sha256:be6cfcd8053d13f5f5eeb284aa8a814220c3da1b0078fa859011c7fffd86dab9",
-                "sha256:c1bb572fab8208c400adaf06a8133ac0712179a334c09224fb11393e920abcdd",
-                "sha256:de4418dadaa1c01d497e539210cb6baa015965526ff5afc078c57ca69160108d",
-                "sha256:e05cb4d9aad6233d67e0541caa7e511fa4047ed7750ec2510d466e806e0255d6",
-                "sha256:e4d96c07229f58cb686120f168276e434660e4358cc9cf3b0464210b04913e77",
-                "sha256:f3f501f345f24383c0000395b26b726e46758b71393267aeae0bd36f8b3ade80",
-                "sha256:f8a923a85cb099422ad5a2e345fe877bbc89a8a8b23235824a93488150e45f6e"
-            ],
-            "version": "==4.5.1"
-        },
-        "inflect": {
-            "hashes": [
-                "sha256:51d3d0fe0db77fa9315c45ce5933a64d9043a36d42e8b1a082d3379dc39754cf",
-                "sha256:7a71eed8a666c0c2b0463bb850a9a5c51603699836bf251521374ceffeb9c322"
-            ],
-            "index": "pypi",
-            "version": "==0.3.1"
-        },
-        "mypy": {
-            "hashes": [
-                "sha256:aa668809ae0dbec5e9feb8929f4b5e1f9318a0a397447fa2f38c382a2ed6a036",
-                "sha256:bd0c9a2fcf0c4f7a54a2b625f466fcc000d415f371298d96fa5d2acc69074aca"
-            ],
-            "index": "pypi",
-            "version": "==0.560"
-        },
-        "nose2": {
-            "hashes": [
-                "sha256:954a62cfb2d2ac06dad32995cbc822bf00cc11e20d543963515932fd4eff33fa"
-            ],
-            "index": "pypi",
-            "version": "==0.7.4"
-        },
-        "psutil": {
-            "hashes": [
-                "sha256:325c334596ad2d8a178d0e7b4eecc91748096a87489b3701ee16986173000aaa",
-                "sha256:33384065f0014351fa70187548e3e95952c4df4bc5c38648bd0e647d21eaaf01",
-                "sha256:51e12aa74509832443862373a2655052b20c83cad7322f49d217452500b9a405",
-                "sha256:52a91ba928a5e86e0249b4932d6e36972a72d1ad8dcc5b7f753a2ae14825a4ba",
-                "sha256:99029b6af386b22882f0b6d537ffed5a9c3d5ff31782974aeaa1d683262d8543",
-                "sha256:b10703a109cc9225cd588c207f7f93480a420ade35c13515ea8f20063b42a392",
-                "sha256:ddba952ed256151844d82fb13c8fb1019fe11ecaeacbd659d67ba5661ae73d0d",
-                "sha256:ebe293be36bb24b95cdefc5131635496e88b17fabbcf1e4bc9b5c01f5e489cfe",
-                "sha256:f24cd52bafa06917935fe1b68c5a45593abe1f3097dc35b2dfc4718236795890"
-            ],
-            "version": "==5.4.5"
-        },
-        "pycodestyle": {
-            "hashes": [
-                "sha256:74abc4e221d393ea5ce1f129ea6903209940c1ecd29e002e8c6933c2b21026e0",
-                "sha256:cbc619d09254895b0d12c2c691e237b2e91e9b2ecf5e84c26b35400f93dcfb83",
-                "sha256:cbfca99bd594a10f674d0cd97a3d802a1fdef635d4361e1a2658de47ed261e3a"
-            ],
-            "version": "==2.4.0"
-        },
-        "pydocstyle": {
-            "hashes": [
-                "sha256:08a870edc94508264ed90510db466c6357c7192e0e866561d740624a8fc7d90c",
-                "sha256:4d5bcde961107873bae621f3d580c3e35a426d3687ffc6f8fb356f6628da5a97",
-                "sha256:af9fcccb303899b83bec82dc9a1d56c60fc369973223a5e80c3dfa9bdf984405"
-            ],
-            "version": "==2.1.1"
         },
         "six": {
             "hashes": [
@@ -373,6 +343,14 @@
                 "sha256:f19f2a4f547505fe9072e15f6f4ae714af51b5a681a97f187971f50c283193b6"
             ],
             "version": "==1.1.0"
+        },
+        "werkzeug": {
+            "hashes": [
+                "sha256:6246e5fc98a505824113fb6aca993d45ea284a2bcffdc2c65d0c538e53e4abd3",
+                "sha256:f3000aa146ce8a9da8ca3e978e0e931c2a58eb56c323a5efb6b4307f7832b549"
+            ],
+            "index": "pypi",
+            "version": "==0.13"
         }
     }
 }