{
    "_meta": {
        "hash": {
<<<<<<< HEAD
            "sha256": "2e56d31954e0e589a179cec3d87a1b05bfc611b2c705dfd73b3a7dbee5d8f6e6"
=======
            "sha256": "ba987e7913f139d4565d4d077c6bef0e2d0c613e179c59aa26ee7fda3120295f"
>>>>>>> d60e7b1b
        },
        "pipfile-spec": 6,
        "requires": {},
        "sources": [
            {
                "name": "pypi",
                "url": "https://pypi.python.org/simple",
                "verify_ssl": true
            }
        ]
    },
    "default": {
        "aiohttp": {
            "hashes": [
                "sha256:173267050501e1537293df06723bc5e719990889e2820ba3932969983892e960",
                "sha256:438f1f1555c02c50894604d94944cff188fe138b46467b7fa99fdceb51ab5842",
                "sha256:90bed250d1435aef33a1f8c439c5056d5d25a44fe6caf33fcafafed805bad4dc",
                "sha256:93c3b14747413f38f094a60e98f55e73831f0c9a23ae7faa3dc97d8963e13021",
                "sha256:a6e70a38d883185b1921d8122759661c39ade54949770394412a9e713fec6fa7",
                "sha256:b5036133c1ba77ed5a70208d2a021a90b76fdf8bf523ae33dae46d4f4380d86f",
                "sha256:c138451a82cdbf65cddf952941d5c7a1a2cac8ce3bc618dee8d889e5251ec7a5",
                "sha256:c94770383e49f9cc5912b926364ad022a6c8a5dbf5498933ca3a5713c6daf738",
                "sha256:ea26536ae06df6dac021303a0df72c79e55512070e6a304ba93ad468a3a754dc"
            ],
            "index": "pypi",
            "version": "==4.0.0a1"
        },
        "async-timeout": {
            "hashes": [
                "sha256:0c3c816a028d47f659d6ff5c745cb2acf1f966da1fe5c19c77a70282b25f4c5f",
                "sha256:4291ca197d287d274d0b6cb5d6f8f8f82d434ed288f962539ff18cc9012f9ea3"
            ],
            "version": "==3.0.1"
        },
        "attrs": {
            "hashes": [
                "sha256:08a96c641c3a74e44eb59afb61a24f2cb9f4d7188748e76ba4bb5edfa3cb7d1c",
                "sha256:f7b7ce16570fe9965acd6d30101a28f62fb4a7f9e926b3bbc9b61f8b04247e72"
            ],
            "version": "==19.3.0"
        },
        "backports-datetime-fromisoformat": {
            "hashes": [
                "sha256:9577a2a9486cd7383a5f58b23bb8e81cf0821dbbc0eb7c87d3fa198c1df40f5c"
            ],
            "index": "pypi",
            "version": "==1.0.0"
        },
        "bleach": {
            "hashes": [
                "sha256:213336e49e102af26d9cde77dd2d0397afabc5a6bf2fed985dc35b5d1e285a16",
                "sha256:3fdf7f77adcf649c9911387df51254b813185e32b2c6619f690b593a617e19fa"
            ],
            "index": "pypi",
            "version": "==3.1.0"
        },
        "boto3": {
            "hashes": [
                "sha256:16e093bf505ccf004ea1cab34188af8df1df02c738a6d2f46bc42e7cbda667f8",
                "sha256:6f8bf13e39f52a13a1af6eb067723d6cf28b6c09d5b72953d729bff8a88fa0b9"
            ],
            "index": "pypi",
            "version": "==1.9.108"
        },
        "botocore": {
            "hashes": [
                "sha256:3baf129118575602ada9926f5166d82d02273c250d0feb313fc270944b27c48b",
                "sha256:dc080aed4f9b220a9e916ca29ca97a9d37e8e1d296fe89cbaeef929bf0c8066b"
<<<<<<< HEAD
            ],
            "version": "==1.12.253"
=======
            ],
            "version": "==1.12.253"
        },
        "chardet": {
            "hashes": [
                "sha256:84ab92ed1c4d4f16916e05906b6b75a6c0fb5db821cc65e70cbd64a3e2a5eaae",
                "sha256:fc323ffcaeaed0e0a02bf4d117757b98aed530d9ed4531e3e15460124c106691"
            ],
            "version": "==3.0.4"
>>>>>>> d60e7b1b
        },
        "click": {
            "hashes": [
                "sha256:2335065e6395b9e67ca716de5f7526736bfa6ceead690adf616d925bdc622b13",
                "sha256:5b94b49521f6456670fdb30cd82a4eca9412788a93fa6dd6df72c94d5a8ff2d7"
            ],
            "version": "==7.0"
        },
        "decorator": {
            "hashes": [
                "sha256:54c38050039232e1db4ad7375cfce6748d7b41c29e95a081c8a6d2c30364a2ce",
                "sha256:5d19b92a3c8f7f101c8dd86afd86b0f061a8ce4540ab8cd401fa2542756bce6d"
            ],
            "version": "==4.4.1"
        },
        "docutils": {
            "hashes": [
                "sha256:6c4f696463b79f1fb8ba0c594b63840ebd41f059e92b31957c46b74a4599b6d0",
                "sha256:9e4d7ecfc600058e07ba661411a2b7de2fd0fafa17d1a7f7361cd47b1175c827",
                "sha256:a2aeea129088da402665e92e0b25b04b073c04b2dce4ab65caaa38b7ce2e1a99"
            ],
            "version": "==0.15.2"
        },
        "flask": {
            "hashes": [
                "sha256:13f9f196f330c7c2c5d7a5cf91af894110ca0215ac051b5844701f2bfd934d52",
                "sha256:45eb5a6fd193d6cf7e0cf5d8a5b31f83d5faae0293695626f539a823e93b13f6"
            ],
            "index": "pypi",
            "version": "==1.1.1"
        },
        "flask-s3": {
            "hashes": [
                "sha256:1d49061d4b78759df763358a901f4ed32bb43f672c9f8e1ec7226793f6ae0fd2",
                "sha256:23cbbb1db4c29c313455dbe16f25be078d6318f0a11abcbb610f99e116945b62"
            ],
            "index": "pypi",
            "version": "==0.3.3"
        },
        "idna": {
            "hashes": [
                "sha256:c357b3f628cf53ae2c4c05627ecc484553142ca23264e593d327bcde5e9c3407",
                "sha256:ea8b7f6188e6fa117537c3df7da9fc686d485087abf6ac197f9c46432f7e4a3c"
            ],
            "version": "==2.8"
        },
        "idna-ssl": {
            "hashes": [
                "sha256:a933e3bb13da54383f9e8f35dc4f9cb9eb9b3b78c6b36f311254d6d0d92c6c7c"
            ],
            "markers": "python_version < '3.7'",
            "version": "==1.1.0"
        },
        "importlib-metadata": {
            "hashes": [
                "sha256:06f5b3a99029c7134207dd882428a66992a9de2bef7c2b699b5641f9886c3302",
                "sha256:b97607a1a18a5100839aec1dc26a1ea17ee0d93b20b0f008d80a5a050afb200b"
            ],
            "markers": "python_version < '3.8'",
            "version": "==1.5.0"
        },
        "itsdangerous": {
            "hashes": [
                "sha256:321b033d07f2a4136d3ec762eac9f16a10ccd60f53c0c91af90217ace7ba1f19",
                "sha256:b12271b2047cb23eeb98c8b5622e2e5c5e9abd9784a153e9d8ef9cb4dd09d749"
            ],
            "version": "==1.1.0"
        },
        "jinja2": {
            "hashes": [
                "sha256:c10142f819c2d22bdcd17548c46fa9b77cf4fda45097854c689666bf425e7484",
                "sha256:c922560ac46888d47384de1dbdc3daaa2ea993af4b26a436dec31fa2c19ec668"
            ],
            "version": "==3.0.0a1"
        },
        "jmespath": {
            "hashes": [
                "sha256:3720a4b1bd659dd2eecad0666459b9788813e032b83e7ba58578e48254e0a0e6",
                "sha256:bde2aef6f44302dfb30320115b17d030798de8c4110e28d5cf6cf91a7a31074c"
            ],
            "version": "==0.9.4"
        },
        "jsonschema": {
            "hashes": [
                "sha256:4e5b3cf8216f577bee9ce139cbe72eca3ea4f292ec60928ff24758ce626cd163",
                "sha256:c8a85b28d377cc7737e46e2d9f2b4f44ee3c0e1deac6bf46ddefc7187d30797a"
            ],
            "index": "pypi",
            "version": "==3.2.0"
        },
        "markupsafe": {
            "hashes": [
                "sha256:00bc623926325b26bb9605ae9eae8a215691f33cae5df11ca5424f06f2d1f473",
                "sha256:09027a7803a62ca78792ad89403b1b7a73a01c8cb65909cd876f7fcebd79b161",
                "sha256:09c4b7f37d6c648cb13f9230d847adf22f8171b1ccc4d5682398e77f40309235",
                "sha256:1027c282dad077d0bae18be6794e6b6b8c91d58ed8a8d89a89d59693b9131db5",
                "sha256:13d3144e1e340870b25e7b10b98d779608c02016d5184cfb9927a9f10c689f42",
                "sha256:24982cc2533820871eba85ba648cd53d8623687ff11cbb805be4ff7b4c971aff",
                "sha256:29872e92839765e546828bb7754a68c418d927cd064fd4708fab9fe9c8bb116b",
                "sha256:43a55c2930bbc139570ac2452adf3d70cdbb3cfe5912c71cdce1c2c6bbd9c5d1",
                "sha256:46c99d2de99945ec5cb54f23c8cd5689f6d7177305ebff350a58ce5f8de1669e",
                "sha256:500d4957e52ddc3351cabf489e79c91c17f6e0899158447047588650b5e69183",
                "sha256:535f6fc4d397c1563d08b88e485c3496cf5784e927af890fb3c3aac7f933ec66",
                "sha256:596510de112c685489095da617b5bcbbac7dd6384aeebeda4df6025d0256a81b",
                "sha256:62fe6c95e3ec8a7fad637b7f3d372c15ec1caa01ab47926cfdf7a75b40e0eac1",
                "sha256:6788b695d50a51edb699cb55e35487e430fa21f1ed838122d722e0ff0ac5ba15",
                "sha256:6dd73240d2af64df90aa7c4e7481e23825ea70af4b4922f8ede5b9e35f78a3b1",
                "sha256:717ba8fe3ae9cc0006d7c451f0bb265ee07739daf76355d06366154ee68d221e",
                "sha256:79855e1c5b8da654cf486b830bd42c06e8780cea587384cf6545b7d9ac013a0b",
                "sha256:7c1699dfe0cf8ff607dbdcc1e9b9af1755371f92a68f706051cc8c37d447c905",
                "sha256:88e5fcfb52ee7b911e8bb6d6aa2fd21fbecc674eadd44118a9cc3863f938e735",
                "sha256:8defac2f2ccd6805ebf65f5eeb132adcf2ab57aa11fdf4c0dd5169a004710e7d",
                "sha256:98c7086708b163d425c67c7a91bad6e466bb99d797aa64f965e9d25c12111a5e",
                "sha256:9add70b36c5666a2ed02b43b335fe19002ee5235efd4b8a89bfcf9005bebac0d",
                "sha256:9bf40443012702a1d2070043cb6291650a0841ece432556f784f004937f0f32c",
                "sha256:ade5e387d2ad0d7ebf59146cc00c8044acbd863725f887353a10df825fc8ae21",
                "sha256:b00c1de48212e4cc9603895652c5c410df699856a2853135b3967591e4beebc2",
                "sha256:b1282f8c00509d99fef04d8ba936b156d419be841854fe901d8ae224c59f0be5",
                "sha256:b2051432115498d3562c084a49bba65d97cf251f5a331c64a12ee7e04dacc51b",
                "sha256:ba59edeaa2fc6114428f1637ffff42da1e311e29382d81b339c1817d37ec93c6",
                "sha256:c8716a48d94b06bb3b2524c2b77e055fb313aeb4ea620c8dd03a105574ba704f",
                "sha256:cd5df75523866410809ca100dc9681e301e3c27567cf498077e8551b6d20e42f",
                "sha256:cdb132fc825c38e1aeec2c8aa9338310d29d337bebbd7baa06889d09a60a1fa2",
                "sha256:e249096428b3ae81b08327a63a485ad0878de3fb939049038579ac0ef61e17e7",
                "sha256:e8313f01ba26fbbe36c7be1966a7b7424942f670f38e666995b88d012765b9be"
            ],
            "version": "==1.1.1"
        },
<<<<<<< HEAD
=======
        "multidict": {
            "hashes": [
                "sha256:13f3ebdb5693944f52faa7b2065b751cb7e578b8dd0a5bb8e4ab05ad0188b85e",
                "sha256:26502cefa86d79b86752e96639352c7247846515c864d7c2eb85d036752b643c",
                "sha256:4fba5204d32d5c52439f88437d33ad14b5f228e25072a192453f658bddfe45a7",
                "sha256:527124ef435f39a37b279653ad0238ff606b58328ca7989a6df372fd75d7fe26",
                "sha256:5414f388ffd78c57e77bd253cf829373721f450613de53dc85a08e34d806e8eb",
                "sha256:5eee66f882ab35674944dfa0d28b57fa51e160b4dce0ce19e47f495fdae70703",
                "sha256:63810343ea07f5cd86ba66ab66706243a6f5af075eea50c01e39b4ad6bc3c57a",
                "sha256:6bd10adf9f0d6a98ccc792ab6f83d18674775986ba9bacd376b643fe35633357",
                "sha256:83c6ddf0add57c6b8a7de0bc7e2d656be3eefeff7c922af9a9aae7e49f225625",
                "sha256:93166e0f5379cf6cd29746989f8a594fa7204dcae2e9335ddba39c870a287e1c",
                "sha256:9a7b115ee0b9b92d10ebc246811d8f55d0c57e82dbb6a26b23c9a9a6ad40ce0c",
                "sha256:a38baa3046cce174a07a59952c9f876ae8875ef3559709639c17fdf21f7b30dd",
                "sha256:a6d219f49821f4b2c85c6d426346a5d84dab6daa6f85ca3da6c00ed05b54022d",
                "sha256:a8ed33e8f9b67e3b592c56567135bb42e7e0e97417a4b6a771e60898dfd5182b",
                "sha256:d7d428488c67b09b26928950a395e41cc72bb9c3d5abfe9f0521940ee4f796d4",
                "sha256:dcfed56aa085b89d644af17442cdc2debaa73388feba4b8026446d168ca8dad7",
                "sha256:f29b885e4903bd57a7789f09fe9d60b6475a6c1a4c0eca874d8558f00f9d4b51"
            ],
            "version": "==4.7.4"
        },
>>>>>>> d60e7b1b
        "py": {
            "hashes": [
                "sha256:5e27081401262157467ad6e7f851b7aa402c5852dbcb3dae06768434de5752aa",
                "sha256:c20fdd83a5dbc0af9efd622bee9a5564e278f6380fffcacc43ba6f43db2813b0"
            ],
            "version": "==1.8.1"
        },
        "pyrsistent": {
            "hashes": [
                "sha256:cdc7b5e3ed77bed61270a47d35434a30617b9becdf2478af76ad2c6ade307280"
            ],
            "version": "==0.15.7"
        },
        "python-dateutil": {
            "hashes": [
                "sha256:73ebfe9dbf22e832286dafa60473e4cd239f8592f699aa5adaf10050e6e1823c",
                "sha256:75bb3f31ea686f1197762692a9ee6a7550b59fc6ca3a1f4b5d7e32fb98e2da2a"
            ],
            "markers": "python_version >= '2.7'",
            "version": "==2.8.1"
        },
        "pytz": {
            "hashes": [
                "sha256:1c557d7d0e871de1f5ccd5833f60fb2550652da6be2693c1e02300743d21500d",
                "sha256:b02c06db6cf09c12dd25137e563b31700d3b80fcc4ad23abb7a315f2789819be"
            ],
            "index": "pypi",
            "version": "==2019.3"
        },
        "retry": {
            "hashes": [
                "sha256:ccddf89761fa2c726ab29391837d4327f819ea14d244c232a1d24c67a2f98606",
                "sha256:f8bfa8b99b69c4506d6f5bd3b0aabf77f98cdb17f3c9fc3f5ca820033336fba4"
            ],
            "index": "pypi",
            "version": "==0.9.2"
        },
        "s3transfer": {
            "hashes": [
                "sha256:6efc926738a3cd576c2a79725fed9afde92378aa5c6a957e3af010cb019fac9d",
                "sha256:b780f2411b824cb541dbcd2c713d0cb61c7d1bcadae204cdddda2b35cef493ba"
            ],
            "version": "==0.2.1"
        },
        "semantic-version": {
            "hashes": [
                "sha256:352459f640f3db86551d8054d1288608b29a96e880c7746f0a59c92879d412a3",
                "sha256:4eedff095ecdd7790a9e6d7130d49250209e0c7bf6741423c4a4017d9bac4c04"
            ],
            "index": "pypi",
            "version": "==2.8.4"
        },
        "six": {
            "hashes": [
                "sha256:236bdbdce46e6e6a3d61a337c0f8b763ca1e8717c03b369e87a7ec7ce1319c0a",
                "sha256:8f3cd2e254d8f793e7f3d6d9df77b92252b52637291d0f0da013c76ea2724b6c"
            ],
            "version": "==1.14.0"
        },
        "typing-extensions": {
            "hashes": [
                "sha256:091ecc894d5e908ac75209f10d5b4f118fbdb2eb1ede6a63544054bb1edb41f2",
                "sha256:910f4656f54de5993ad9304959ce9bb903f90aadc7c67a0bef07e678014e892d",
                "sha256:cf8b63fedea4d89bab840ecbb93e75578af28f76f66c35889bd7065f5af88575"
            ],
            "index": "pypi",
            "version": "==3.7.4.1"
        },
        "urllib3": {
            "hashes": [
                "sha256:2f3db8b19923a873b3e5256dc9c2dedfa883e33d87c690d9c7913e1f40673cdc",
                "sha256:87716c2d2a7121198ebcb7ce7cccf6ce5e9ba539041cfbaeecfb641dc0bf6acc"
            ],
            "markers": "python_version >= '3.4'",
            "version": "==1.25.8"
        },
        "uwsgi": {
            "hashes": [
                "sha256:4972ac538800fb2d421027f49b4a1869b66048839507ccf0aa2fda792d99f583"
            ],
            "index": "pypi",
            "version": "==2.0.18"
        },
        "webencodings": {
            "hashes": [
                "sha256:a0af1213f3c2226497a97e2b3aa01a7e4bee4f403f95be16fc9acd2947514a78",
                "sha256:b36a1c245f2d304965eb4e0a82848379241dc04b865afcc4aab16748587e1923"
            ],
            "version": "==0.5.1"
        },
        "werkzeug": {
            "hashes": [
                "sha256:7f91416b2e6902e39190552d5e05bc94c0d5034688753fceb28eaa9d16795027",
                "sha256:834e6f4828864350b7c173a2be027f0a692512bbe9d7ddd52da8e29ff991a726"
            ],
            "version": "==1.0.0rc1"
        },
        "wtforms": {
            "hashes": [
                "sha256:0cdbac3e7f6878086c334aa25dc5a33869a3954e9d1e015130d65a69309b3b61",
                "sha256:e3ee092c827582c50877cdbd49e9ce6d2c5c1f6561f849b3b068c1b8029626f1"
            ],
            "index": "pypi",
            "version": "==2.2.1"
        },
        "yarl": {
            "hashes": [
                "sha256:0c2ab325d33f1b824734b3ef51d4d54a54e0e7a23d13b86974507602334c2cce",
                "sha256:0ca2f395591bbd85ddd50a82eb1fde9c1066fafe888c5c7cc1d810cf03fd3cc6",
                "sha256:2098a4b4b9d75ee352807a95cdf5f10180db903bc5b7270715c6bbe2551f64ce",
                "sha256:25e66e5e2007c7a39541ca13b559cd8ebc2ad8fe00ea94a2aad28a9b1e44e5ae",
                "sha256:26d7c90cb04dee1665282a5d1a998defc1a9e012fdca0f33396f81508f49696d",
                "sha256:308b98b0c8cd1dfef1a0311dc5e38ae8f9b58349226aa0533f15a16717ad702f",
                "sha256:3ce3d4f7c6b69c4e4f0704b32eca8123b9c58ae91af740481aa57d7857b5e41b",
                "sha256:58cd9c469eced558cd81aa3f484b2924e8897049e06889e8ff2510435b7ef74b",
                "sha256:5b10eb0e7f044cf0b035112446b26a3a2946bca9d7d7edb5e54a2ad2f6652abb",
                "sha256:6faa19d3824c21bcbfdfce5171e193c8b4ddafdf0ac3f129ccf0cdfcb083e462",
                "sha256:944494be42fa630134bf907714d40207e646fd5a94423c90d5b514f7b0713fea",
                "sha256:a161de7e50224e8e3de6e184707476b5a989037dcb24292b391a3d66ff158e70",
                "sha256:a4844ebb2be14768f7994f2017f70aca39d658a96c786211be5ddbe1c68794c1",
                "sha256:c2b509ac3d4b988ae8769901c66345425e361d518aecbe4acbfc2567e416626a",
                "sha256:c9959d49a77b0e07559e579f38b2f3711c2b8716b8410b320bf9713013215a1b",
                "sha256:d8cdee92bc930d8b09d8bd2043cedd544d9c8bd7436a77678dd602467a993080",
                "sha256:e15199cdb423316e15f108f51249e44eb156ae5dba232cb73be555324a1d49c2"
            ],
            "version": "==1.4.2"
        },
        "zipp": {
            "hashes": [
                "sha256:ccc94ed0909b58ffe34430ea5451f07bc0c76467d7081619a454bf5c98b89e28",
                "sha256:feae2f18633c32fc71f2de629bfb3bd3c9325cd4419642b1f1da42ee488d9b98"
            ],
            "version": "==2.1.0"
        }
    },
    "develop": {
        "alabaster": {
            "hashes": [
                "sha256:446438bdcca0e05bd45ea2de1668c1d9b032e1a9154c2c259092d77031ddd359",
                "sha256:a661d72d58e6ea8a57f7a86e37d86716863ee5e92788398526d58b26a4e4dc02"
            ],
            "version": "==0.7.12"
        },
        "astroid": {
            "hashes": [
                "sha256:87de48a92e29cedf7210ffa853d11441e7ad94cb47bacd91b023499b51cbc756",
                "sha256:d25869fc7f44f1d9fb7d24fd7ea0639656f5355fc3089cd1f3d18c6ec6b124c7"
            ],
            "index": "pypi",
            "version": "==1.6.6"
        },
        "attrs": {
            "hashes": [
                "sha256:08a96c641c3a74e44eb59afb61a24f2cb9f4d7188748e76ba4bb5edfa3cb7d1c",
                "sha256:f7b7ce16570fe9965acd6d30101a28f62fb4a7f9e926b3bbc9b61f8b04247e72"
            ],
            "version": "==19.3.0"
        },
        "babel": {
            "hashes": [
                "sha256:1aac2ae2d0d8ea368fa90906567f5c08463d98ade155c0c4bfedd6a0f7160e38",
                "sha256:d670ea0b10f8b723672d3a6abeb87b565b244da220d76b4dba1b66269ec152d4"
            ],
            "version": "==2.8.0"
        },
        "certifi": {
            "hashes": [
                "sha256:017c25db2a153ce562900032d5bc68e9f191e44e9a0f762f373977de9df1fbb3",
                "sha256:25b64c7da4cd7479594d035c08c2d809eb4aab3a26e5a990ea98cc450c320f1f"
            ],
            "version": "==2019.11.28"
        },
        "chardet": {
            "hashes": [
                "sha256:84ab92ed1c4d4f16916e05906b6b75a6c0fb5db821cc65e70cbd64a3e2a5eaae",
                "sha256:fc323ffcaeaed0e0a02bf4d117757b98aed530d9ed4531e3e15460124c106691"
            ],
            "version": "==3.0.4"
        },
        "coverage": {
            "hashes": [
                "sha256:15cf13a6896048d6d947bf7d222f36e4809ab926894beb748fc9caa14605d9c3",
                "sha256:1daa3eceed220f9fdb80d5ff950dd95112cd27f70d004c7918ca6dfc6c47054c",
                "sha256:1e44a022500d944d42f94df76727ba3fc0a5c0b672c358b61067abb88caee7a0",
                "sha256:25dbf1110d70bab68a74b4b9d74f30e99b177cde3388e07cc7272f2168bd1477",
                "sha256:3230d1003eec018ad4a472d254991e34241e0bbd513e97a29727c7c2f637bd2a",
                "sha256:3dbb72eaeea5763676a1a1efd9b427a048c97c39ed92e13336e726117d0b72bf",
                "sha256:5012d3b8d5a500834783689a5d2292fe06ec75dc86ee1ccdad04b6f5bf231691",
                "sha256:51bc7710b13a2ae0c726f69756cf7ffd4362f4ac36546e243136187cfcc8aa73",
                "sha256:527b4f316e6bf7755082a783726da20671a0cc388b786a64417780b90565b987",
                "sha256:722e4557c8039aad9592c6a4213db75da08c2cd9945320220634f637251c3894",
                "sha256:76e2057e8ffba5472fd28a3a010431fd9e928885ff480cb278877c6e9943cc2e",
                "sha256:77afca04240c40450c331fa796b3eab6f1e15c5ecf8bf2b8bee9706cd5452fef",
                "sha256:7afad9835e7a651d3551eab18cbc0fdb888f0a6136169fbef0662d9cdc9987cf",
                "sha256:9bea19ac2f08672636350f203db89382121c9c2ade85d945953ef3c8cf9d2a68",
                "sha256:a8b8ac7876bc3598e43e2603f772d2353d9931709345ad6c1149009fd1bc81b8",
                "sha256:b0840b45187699affd4c6588286d429cd79a99d509fe3de0f209594669bb0954",
                "sha256:b26aaf69713e5674efbde4d728fb7124e429c9466aeaf5f4a7e9e699b12c9fe2",
                "sha256:b63dd43f455ba878e5e9f80ba4f748c0a2156dde6e0e6e690310e24d6e8caf40",
                "sha256:be18f4ae5a9e46edae3f329de2191747966a34a3d93046dbdf897319923923bc",
                "sha256:c312e57847db2526bc92b9bfa78266bfbaabac3fdcd751df4d062cd4c23e46dc",
                "sha256:c60097190fe9dc2b329a0eb03393e2e0829156a589bd732e70794c0dd804258e",
                "sha256:c62a2143e1313944bf4a5ab34fd3b4be15367a02e9478b0ce800cb510e3bbb9d",
                "sha256:cc1109f54a14d940b8512ee9f1c3975c181bbb200306c6d8b87d93376538782f",
                "sha256:cd60f507c125ac0ad83f05803063bed27e50fa903b9c2cfee3f8a6867ca600fc",
                "sha256:d513cc3db248e566e07a0da99c230aca3556d9b09ed02f420664e2da97eac301",
                "sha256:d649dc0bcace6fcdb446ae02b98798a856593b19b637c1b9af8edadf2b150bea",
                "sha256:d7008a6796095a79544f4da1ee49418901961c97ca9e9d44904205ff7d6aa8cb",
                "sha256:da93027835164b8223e8e5af2cf902a4c80ed93cb0909417234f4a9df3bcd9af",
                "sha256:e69215621707119c6baf99bda014a45b999d37602cb7043d943c76a59b05bf52",
                "sha256:ea9525e0fef2de9208250d6c5aeeee0138921057cd67fcef90fbed49c4d62d37",
                "sha256:fca1669d464f0c9831fd10be2eef6b86f5ebd76c724d1e0706ebdff86bb4adf0"
            ],
            "version": "==5.0.3"
        },
        "docutils": {
            "hashes": [
                "sha256:6c4f696463b79f1fb8ba0c594b63840ebd41f059e92b31957c46b74a4599b6d0",
                "sha256:9e4d7ecfc600058e07ba661411a2b7de2fd0fafa17d1a7f7361cd47b1175c827",
                "sha256:a2aeea129088da402665e92e0b25b04b073c04b2dce4ab65caaa38b7ce2e1a99"
            ],
            "version": "==0.15.2"
        },
        "hypothesis": {
            "hashes": [
                "sha256:94f00c51a4463a55e13c212eb9b7d0ad6032700ab360bce823c91bfa0c99ca65",
                "sha256:cacecaa0c9a1ff12ba0ead403699aa4bc2ad16b3b03d027211e3c1b43702db2e"
            ],
            "index": "pypi",
            "version": "==5.4.2"
        },
        "idna": {
            "hashes": [
                "sha256:c357b3f628cf53ae2c4c05627ecc484553142ca23264e593d327bcde5e9c3407",
                "sha256:ea8b7f6188e6fa117537c3df7da9fc686d485087abf6ac197f9c46432f7e4a3c"
            ],
            "version": "==2.8"
        },
        "imagesize": {
            "hashes": [
                "sha256:6965f19a6a2039c7d48bca7dba2473069ff854c36ae6f19d2cde309d998228a1",
                "sha256:b1f6b5a4eab1f73479a50fb79fcf729514a900c341d8503d62a62dbc4127a2b1"
            ],
            "version": "==1.2.0"
        },
        "isort": {
            "hashes": [
                "sha256:54da7e92468955c4fceacd0c86bd0ec997b0e1ee80d97f67c35a78b719dccab1",
                "sha256:6e811fcb295968434526407adb8796944f1988c5b65e8139058f2014cbe100fd"
            ],
            "version": "==4.3.21"
        },
        "jinja2": {
            "hashes": [
                "sha256:c10142f819c2d22bdcd17548c46fa9b77cf4fda45097854c689666bf425e7484",
                "sha256:c922560ac46888d47384de1dbdc3daaa2ea993af4b26a436dec31fa2c19ec668"
            ],
            "version": "==3.0.0a1"
        },
        "lazy-object-proxy": {
            "hashes": [
                "sha256:0c4b206227a8097f05c4dbdd323c50edf81f15db3b8dc064d08c62d37e1a504d",
                "sha256:194d092e6f246b906e8f70884e620e459fc54db3259e60cf69a4d66c3fda3449",
                "sha256:1be7e4c9f96948003609aa6c974ae59830a6baecc5376c25c92d7d697e684c08",
                "sha256:4677f594e474c91da97f489fea5b7daa17b5517190899cf213697e48d3902f5a",
                "sha256:48dab84ebd4831077b150572aec802f303117c8cc5c871e182447281ebf3ac50",
                "sha256:5541cada25cd173702dbd99f8e22434105456314462326f06dba3e180f203dfd",
                "sha256:59f79fef100b09564bc2df42ea2d8d21a64fdcda64979c0fa3db7bdaabaf6239",
                "sha256:8d859b89baf8ef7f8bc6b00aa20316483d67f0b1cbf422f5b4dc56701c8f2ffb",
                "sha256:9254f4358b9b541e3441b007a0ea0764b9d056afdeafc1a5569eee1cc6c1b9ea",
                "sha256:9651375199045a358eb6741df3e02a651e0330be090b3bc79f6d0de31a80ec3e",
                "sha256:97bb5884f6f1cdce0099f86b907aa41c970c3c672ac8b9c8352789e103cf3156",
                "sha256:9b15f3f4c0f35727d3a0fba4b770b3c4ebbb1fa907dbcc046a1d2799f3edd142",
                "sha256:a2238e9d1bb71a56cd710611a1614d1194dc10a175c1e08d75e1a7bcc250d442",
                "sha256:a6ae12d08c0bf9909ce12385803a543bfe99b95fe01e752536a60af2b7797c62",
                "sha256:ca0a928a3ddbc5725be2dd1cf895ec0a254798915fb3a36af0964a0a4149e3db",
                "sha256:cb2c7c57005a6804ab66f106ceb8482da55f5314b7fcb06551db1edae4ad1531",
                "sha256:d74bb8693bf9cf75ac3b47a54d716bbb1a92648d5f781fc799347cfc95952383",
                "sha256:d945239a5639b3ff35b70a88c5f2f491913eb94871780ebfabb2568bd58afc5a",
                "sha256:eba7011090323c1dadf18b3b689845fd96a61ba0a1dfbd7f24b921398affc357",
                "sha256:efa1909120ce98bbb3777e8b6f92237f5d5c8ea6758efea36a473e1d38f7d3e4",
                "sha256:f3900e8a5de27447acbf900b4750b0ddfd7ec1ea7fbaf11dfa911141bc522af0"
            ],
            "version": "==1.4.3"
        },
        "markupsafe": {
            "hashes": [
                "sha256:00bc623926325b26bb9605ae9eae8a215691f33cae5df11ca5424f06f2d1f473",
                "sha256:09027a7803a62ca78792ad89403b1b7a73a01c8cb65909cd876f7fcebd79b161",
                "sha256:09c4b7f37d6c648cb13f9230d847adf22f8171b1ccc4d5682398e77f40309235",
                "sha256:1027c282dad077d0bae18be6794e6b6b8c91d58ed8a8d89a89d59693b9131db5",
                "sha256:13d3144e1e340870b25e7b10b98d779608c02016d5184cfb9927a9f10c689f42",
                "sha256:24982cc2533820871eba85ba648cd53d8623687ff11cbb805be4ff7b4c971aff",
                "sha256:29872e92839765e546828bb7754a68c418d927cd064fd4708fab9fe9c8bb116b",
                "sha256:43a55c2930bbc139570ac2452adf3d70cdbb3cfe5912c71cdce1c2c6bbd9c5d1",
                "sha256:46c99d2de99945ec5cb54f23c8cd5689f6d7177305ebff350a58ce5f8de1669e",
                "sha256:500d4957e52ddc3351cabf489e79c91c17f6e0899158447047588650b5e69183",
                "sha256:535f6fc4d397c1563d08b88e485c3496cf5784e927af890fb3c3aac7f933ec66",
                "sha256:596510de112c685489095da617b5bcbbac7dd6384aeebeda4df6025d0256a81b",
                "sha256:62fe6c95e3ec8a7fad637b7f3d372c15ec1caa01ab47926cfdf7a75b40e0eac1",
                "sha256:6788b695d50a51edb699cb55e35487e430fa21f1ed838122d722e0ff0ac5ba15",
                "sha256:6dd73240d2af64df90aa7c4e7481e23825ea70af4b4922f8ede5b9e35f78a3b1",
                "sha256:717ba8fe3ae9cc0006d7c451f0bb265ee07739daf76355d06366154ee68d221e",
                "sha256:79855e1c5b8da654cf486b830bd42c06e8780cea587384cf6545b7d9ac013a0b",
                "sha256:7c1699dfe0cf8ff607dbdcc1e9b9af1755371f92a68f706051cc8c37d447c905",
                "sha256:88e5fcfb52ee7b911e8bb6d6aa2fd21fbecc674eadd44118a9cc3863f938e735",
                "sha256:8defac2f2ccd6805ebf65f5eeb132adcf2ab57aa11fdf4c0dd5169a004710e7d",
                "sha256:98c7086708b163d425c67c7a91bad6e466bb99d797aa64f965e9d25c12111a5e",
                "sha256:9add70b36c5666a2ed02b43b335fe19002ee5235efd4b8a89bfcf9005bebac0d",
                "sha256:9bf40443012702a1d2070043cb6291650a0841ece432556f784f004937f0f32c",
                "sha256:ade5e387d2ad0d7ebf59146cc00c8044acbd863725f887353a10df825fc8ae21",
                "sha256:b00c1de48212e4cc9603895652c5c410df699856a2853135b3967591e4beebc2",
                "sha256:b1282f8c00509d99fef04d8ba936b156d419be841854fe901d8ae224c59f0be5",
                "sha256:b2051432115498d3562c084a49bba65d97cf251f5a331c64a12ee7e04dacc51b",
                "sha256:ba59edeaa2fc6114428f1637ffff42da1e311e29382d81b339c1817d37ec93c6",
                "sha256:c8716a48d94b06bb3b2524c2b77e055fb313aeb4ea620c8dd03a105574ba704f",
                "sha256:cd5df75523866410809ca100dc9681e301e3c27567cf498077e8551b6d20e42f",
                "sha256:cdb132fc825c38e1aeec2c8aa9338310d29d337bebbd7baa06889d09a60a1fa2",
                "sha256:e249096428b3ae81b08327a63a485ad0878de3fb939049038579ac0ef61e17e7",
                "sha256:e8313f01ba26fbbe36c7be1966a7b7424942f670f38e666995b88d012765b9be"
            ],
            "version": "==1.1.1"
        },
        "mccabe": {
            "hashes": [
                "sha256:ab8a6258860da4b6677da4bd2fe5dc2c659cff31b3ee4f7f5d64e79735b80d42",
                "sha256:dd8d182285a0fe56bace7f45b5e7d1a6ebcbf524e8f3bd87eb0f125271b8831f"
            ],
            "version": "==0.6.1"
        },
        "mypy": {
            "hashes": [
                "sha256:0107bff4f46a289f0e4081d59b77cef1c48ea43da5a0dbf0005d54748b26df2a",
                "sha256:07957f5471b3bb768c61f08690c96d8a09be0912185a27a68700f3ede99184e4",
                "sha256:10af62f87b6921eac50271e667cc234162a194e742d8e02fc4ddc121e129a5b0",
                "sha256:11fd60d2f69f0cefbe53ce551acf5b1cec1a89e7ce2d47b4e95a84eefb2899ae",
                "sha256:15e43d3b1546813669bd1a6ec7e6a11d2888db938e0607f7b5eef6b976671339",
                "sha256:352c24ba054a89bb9a35dd064ee95ab9b12903b56c72a8d3863d882e2632dc76",
                "sha256:437020a39417e85e22ea8edcb709612903a9924209e10b3ec6d8c9f05b79f498",
                "sha256:49925f9da7cee47eebf3420d7c0e00ec662ec6abb2780eb0a16260a7ba25f9c4",
                "sha256:6724fcd5777aa6cebfa7e644c526888c9d639bd22edd26b2a8038c674a7c34bd",
                "sha256:7a17613f7ea374ab64f39f03257f22b5755335b73251d0d253687a69029701ba",
                "sha256:cdc1151ced496ca1496272da7fc356580e95f2682be1d32377c22ddebdf73c91"
            ],
            "index": "pypi",
            "version": "==0.720"
        },
        "mypy-extensions": {
            "hashes": [
                "sha256:a161e3b917053de87dbe469987e173e49fb454eca10ef28b48b384538cc11458",
                "sha256:c77e34350c01523cd63b6dc30b36515107b2c3cbacc8392d51d33ea18d59f8f1"
            ],
            "index": "pypi",
            "version": "==0.4.2"
        },
        "nose2": {
            "hashes": [
                "sha256:8762f77925bbafcdf38331e0e2ee718756fb75ff74b1f9097cd08731ad59ab5e",
                "sha256:fd4b84c65ecea869080a23bdb8916716f5363df3b899933991c861ada8aa3f48"
            ],
            "index": "pypi",
            "version": "==0.9.2"
        },
        "packaging": {
            "hashes": [
                "sha256:170748228214b70b672c581a3dd610ee51f733018650740e98c7df862a583f73",
                "sha256:e665345f9eef0c621aa0bf2f8d78cf6d21904eef16a93f020240b704a57f1334"
            ],
            "version": "==20.1"
        },
        "pydocstyle": {
            "hashes": [
                "sha256:da7831660b7355307b32778c4a0dbfb137d89254ef31a2b2978f50fc0b4d7586",
                "sha256:f4f5d210610c2d153fae39093d44224c17429e2ad7da12a8b419aba5c2f614b5"
            ],
            "index": "pypi",
            "version": "==5.0.2"
        },
        "pygments": {
            "hashes": [
                "sha256:2a3fe295e54a20164a9df49c75fa58526d3be48e14aceba6d6b1e8ac0bfd6f1b",
                "sha256:98c8aa5a9f778fcd1026a17361ddaf7330d1b7c62ae97c3bb0ae73e0b9b6b0fe"
            ],
            "version": "==2.5.2"
        },
        "pylint": {
            "hashes": [
                "sha256:367e3d49813d349a905390ac27989eff82ab84958731c5ef0bef867452cfdc42",
                "sha256:97a42df23d436c70132971d1dcb9efad2fe5c0c6add55b90161e773caf729300"
            ],
            "index": "pypi",
            "version": "==1.9.5"
        },
        "pyparsing": {
            "hashes": [
                "sha256:4c830582a84fb022400b85429791bc551f1f4871c33f23e44f353119e92f969f",
                "sha256:c342dccb5250c08d45fd6f8b4a559613ca603b57498511740e65cd11a2e7dcec"
            ],
            "version": "==2.4.6"
        },
        "pytz": {
            "hashes": [
                "sha256:1c557d7d0e871de1f5ccd5833f60fb2550652da6be2693c1e02300743d21500d",
                "sha256:b02c06db6cf09c12dd25137e563b31700d3b80fcc4ad23abb7a315f2789819be"
            ],
            "index": "pypi",
            "version": "==2019.3"
        },
        "requests": {
            "hashes": [
                "sha256:11e007a8a2aa0323f5a921e9e6a2d7e4e67d9877e85773fba9ba6419025cbeb4",
                "sha256:9cf5292fcd0f598c671cfc1e0d7d1a7f13bb8085e9a590f48c010551dc6c4b31"
            ],
            "version": "==2.22.0"
        },
        "six": {
            "hashes": [
                "sha256:236bdbdce46e6e6a3d61a337c0f8b763ca1e8717c03b369e87a7ec7ce1319c0a",
                "sha256:8f3cd2e254d8f793e7f3d6d9df77b92252b52637291d0f0da013c76ea2724b6c"
            ],
            "version": "==1.14.0"
        },
        "snowballstemmer": {
            "hashes": [
                "sha256:209f257d7533fdb3cb73bdbd24f436239ca3b2fa67d56f6ff88e86be08cc5ef0",
                "sha256:df3bac3df4c2c01363f3dd2cfa78cce2840a79b9f1c2d2de9ce8d31683992f52"
            ],
            "version": "==2.0.0"
        },
        "sortedcontainers": {
            "hashes": [
                "sha256:974e9a32f56b17c1bac2aebd9dcf197f3eb9cd30553c5852a3187ad162e1a03a",
                "sha256:d9e96492dd51fae31e60837736b38fe42a187b5404c16606ff7ee7cd582d4c60"
            ],
            "version": "==2.1.0"
        },
        "sphinx": {
            "hashes": [
                "sha256:298537cb3234578b2d954ff18c5608468229e116a9757af3b831c2b2b4819159",
                "sha256:e6e766b74f85f37a5f3e0773a1e1be8db3fcb799deb58ca6d18b70b0b44542a5"
            ],
            "index": "pypi",
            "version": "==2.3.1"
        },
        "sphinx-autodoc-typehints": {
            "hashes": [
                "sha256:0d968ec3ee4f7fe7695ab6facf5cd2d74d3cea67584277458ad9b2788ebbcc3b",
                "sha256:8edca714fd3de8e43467d7e51dd3812fe999f8874408a639f7c38a9e1a5a4eb3"
            ],
            "index": "pypi",
            "version": "==1.8.0"
        },
        "sphinxcontrib-applehelp": {
            "hashes": [
                "sha256:edaa0ab2b2bc74403149cb0209d6775c96de797dfd5b5e2a71981309efab3897",
                "sha256:fb8dee85af95e5c30c91f10e7eb3c8967308518e0f7488a2828ef7bc191d0d5d"
            ],
            "version": "==1.0.1"
        },
        "sphinxcontrib-devhelp": {
            "hashes": [
                "sha256:6c64b077937330a9128a4da74586e8c2130262f014689b4b89e2d08ee7294a34",
                "sha256:9512ecb00a2b0821a146736b39f7aeb90759834b07e81e8cc23a9c70bacb9981"
            ],
            "version": "==1.0.1"
        },
        "sphinxcontrib-htmlhelp": {
            "hashes": [
                "sha256:4670f99f8951bd78cd4ad2ab962f798f5618b17675c35c5ac3b2132a14ea8422",
                "sha256:d4fd39a65a625c9df86d7fa8a2d9f3cd8299a3a4b15db63b50aac9e161d8eff7"
            ],
            "version": "==1.0.2"
        },
        "sphinxcontrib-jsmath": {
            "hashes": [
                "sha256:2ec2eaebfb78f3f2078e73666b1415417a116cc848b72e5172e596c871103178",
                "sha256:a9925e4a4587247ed2191a22df5f6970656cb8ca2bd6284309578f2153e0c4b8"
            ],
            "version": "==1.0.1"
        },
        "sphinxcontrib-qthelp": {
            "hashes": [
                "sha256:513049b93031beb1f57d4daea74068a4feb77aa5630f856fcff2e50de14e9a20",
                "sha256:79465ce11ae5694ff165becda529a600c754f4bc459778778c7017374d4d406f"
            ],
            "version": "==1.0.2"
        },
        "sphinxcontrib-serializinghtml": {
            "hashes": [
                "sha256:c0efb33f8052c04fd7a26c0a07f1678e8512e0faec19f4aa8f2473a8b81d5227",
                "sha256:db6615af393650bf1151a6cd39120c29abaf93cc60db8c48eb2dddbfdc3a9768"
            ],
            "version": "==1.1.3"
        },
        "sphinxcontrib-websupport": {
            "hashes": [
                "sha256:1501befb0fdf1d1c29a800fdbf4ef5dc5369377300ddbdd16d2cd40e54c6eefc",
                "sha256:e02f717baf02d0b6c3dd62cf81232ffca4c9d5c331e03766982e3ff9f1d2bc3f"
            ],
            "index": "pypi",
            "version": "==1.1.2"
        },
        "typed-ast": {
            "hashes": [
                "sha256:0666aa36131496aed8f7be0410ff974562ab7eeac11ef351def9ea6fa28f6355",
                "sha256:0c2c07682d61a629b68433afb159376e24e5b2fd4641d35424e462169c0a7919",
                "sha256:249862707802d40f7f29f6e1aad8d84b5aa9e44552d2cc17384b209f091276aa",
                "sha256:24995c843eb0ad11a4527b026b4dde3da70e1f2d8806c99b7b4a7cf491612652",
                "sha256:269151951236b0f9a6f04015a9004084a5ab0d5f19b57de779f908621e7d8b75",
                "sha256:4083861b0aa07990b619bd7ddc365eb7fa4b817e99cf5f8d9cf21a42780f6e01",
                "sha256:498b0f36cc7054c1fead3d7fc59d2150f4d5c6c56ba7fb150c013fbc683a8d2d",
                "sha256:4e3e5da80ccbebfff202a67bf900d081906c358ccc3d5e3c8aea42fdfdfd51c1",
                "sha256:6daac9731f172c2a22ade6ed0c00197ee7cc1221aa84cfdf9c31defeb059a907",
                "sha256:715ff2f2df46121071622063fc7543d9b1fd19ebfc4f5c8895af64a77a8c852c",
                "sha256:73d785a950fc82dd2a25897d525d003f6378d1cb23ab305578394694202a58c3",
                "sha256:8c8aaad94455178e3187ab22c8b01a3837f8ee50e09cf31f1ba129eb293ec30b",
                "sha256:8ce678dbaf790dbdb3eba24056d5364fb45944f33553dd5869b7580cdbb83614",
                "sha256:aaee9905aee35ba5905cfb3c62f3e83b3bec7b39413f0a7f19be4e547ea01ebb",
                "sha256:bcd3b13b56ea479b3650b82cabd6b5343a625b0ced5429e4ccad28a8973f301b",
                "sha256:c9e348e02e4d2b4a8b2eedb48210430658df6951fa484e59de33ff773fbd4b41",
                "sha256:d205b1b46085271b4e15f670058ce182bd1199e56b317bf2ec004b6a44f911f6",
                "sha256:d43943ef777f9a1c42bf4e552ba23ac77a6351de620aa9acf64ad54933ad4d34",
                "sha256:d5d33e9e7af3b34a40dc05f498939f0ebf187f07c385fd58d591c533ad8562fe",
                "sha256:fc0fea399acb12edbf8a628ba8d2312f583bdbdb3335635db062fa98cf71fca4",
                "sha256:fe460b922ec15dd205595c9b5b99e2f056fd98ae8f9f56b888e7a17dc2b757e7"
            ],
            "version": "==1.4.1"
        },
        "typing-extensions": {
            "hashes": [
                "sha256:091ecc894d5e908ac75209f10d5b4f118fbdb2eb1ede6a63544054bb1edb41f2",
                "sha256:910f4656f54de5993ad9304959ce9bb903f90aadc7c67a0bef07e678014e892d",
                "sha256:cf8b63fedea4d89bab840ecbb93e75578af28f76f66c35889bd7065f5af88575"
            ],
            "index": "pypi",
            "version": "==3.7.4.1"
        },
        "urllib3": {
            "hashes": [
                "sha256:2f3db8b19923a873b3e5256dc9c2dedfa883e33d87c690d9c7913e1f40673cdc",
                "sha256:87716c2d2a7121198ebcb7ce7cccf6ce5e9ba539041cfbaeecfb641dc0bf6acc"
            ],
            "markers": "python_version >= '3.4'",
            "version": "==1.25.8"
        },
        "wrapt": {
            "hashes": [
                "sha256:565a021fd19419476b9362b05eeaa094178de64f8361e44468f9e9d7843901e1"
            ],
            "version": "==1.11.2"
        }
    }
}<|MERGE_RESOLUTION|>--- conflicted
+++ resolved
@@ -1,11 +1,7 @@
 {
     "_meta": {
         "hash": {
-<<<<<<< HEAD
-            "sha256": "2e56d31954e0e589a179cec3d87a1b05bfc611b2c705dfd73b3a7dbee5d8f6e6"
-=======
-            "sha256": "ba987e7913f139d4565d4d077c6bef0e2d0c613e179c59aa26ee7fda3120295f"
->>>>>>> d60e7b1b
+            "sha256": "591da832d694d97d62918365d0c4fac1f5c2e1c71c8e204f51a4fb389ce92191"
         },
         "pipfile-spec": 6,
         "requires": {},
@@ -74,10 +70,6 @@
             "hashes": [
                 "sha256:3baf129118575602ada9926f5166d82d02273c250d0feb313fc270944b27c48b",
                 "sha256:dc080aed4f9b220a9e916ca29ca97a9d37e8e1d296fe89cbaeef929bf0c8066b"
-<<<<<<< HEAD
-            ],
-            "version": "==1.12.253"
-=======
             ],
             "version": "==1.12.253"
         },
@@ -87,7 +79,6 @@
                 "sha256:fc323ffcaeaed0e0a02bf4d117757b98aed530d9ed4531e3e15460124c106691"
             ],
             "version": "==3.0.4"
->>>>>>> d60e7b1b
         },
         "click": {
             "hashes": [
@@ -216,8 +207,6 @@
             ],
             "version": "==1.1.1"
         },
-<<<<<<< HEAD
-=======
         "multidict": {
             "hashes": [
                 "sha256:13f3ebdb5693944f52faa7b2065b751cb7e578b8dd0a5bb8e4ab05ad0188b85e",
@@ -240,7 +229,6 @@
             ],
             "version": "==4.7.4"
         },
->>>>>>> d60e7b1b
         "py": {
             "hashes": [
                 "sha256:5e27081401262157467ad6e7f851b7aa402c5852dbcb3dae06768434de5752aa",
