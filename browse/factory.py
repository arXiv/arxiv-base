"""Application factory for browse service components."""
from functools import partial

from arxiv.base import Base
from flask import Flask, url_for

from browse.util.clickthrough import create_ct_url
from browse.routes import ui
from browse.services.database import models
from browse.services.util.email import generate_show_email_hash


def create_web_app() -> Flask:
    """Initialize an instance of the browse web application."""
    app = Flask('browse', static_folder='static', template_folder='templates')
    app.config.from_pyfile('config.py')

    models.init_app(app)

    Base(app)
    app.register_blueprint(ui.blueprint)

<<<<<<< HEAD
    app.jinja_env.filters['clickthrough_url_for'] = partial(
        create_ct_url, app.config.get('SECRET_KEY'), url_for)
=======
    app.jinja_env.filters['show_email_hash'] = \
        partial(generate_show_email_hash,
                secret=app.config.get('SHOW_EMAIL_SECRET'))

>>>>>>> 6ed99f46
    return app<|MERGE_RESOLUTION|>--- conflicted
+++ resolved
@@ -20,13 +20,10 @@
     Base(app)
     app.register_blueprint(ui.blueprint)
 
-<<<<<<< HEAD
     app.jinja_env.filters['clickthrough_url_for'] = partial(
         create_ct_url, app.config.get('SECRET_KEY'), url_for)
-=======
+    
     app.jinja_env.filters['show_email_hash'] = \
         partial(generate_show_email_hash,
                 secret=app.config.get('SHOW_EMAIL_SECRET'))
-
->>>>>>> 6ed99f46
     return app