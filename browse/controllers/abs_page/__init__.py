--- conflicted
+++ resolved
@@ -7,7 +7,7 @@
 
 from typing import Tuple, Dict, Any, Optional
 from flask import url_for
-from werkzeug.exceptions import InternalServerError, NotFound
+from werkzeug.exceptions import InternalServerError
 from werkzeug.datastructures import MultiDict
 
 from arxiv import status, taxonomy
@@ -63,13 +63,9 @@
         abs_meta = metadata.get_abs(arxiv_id)
         response_data['abs_meta'] = abs_meta
         response_data['meta_tags'] = meta_tag_metadata(abs_meta)
-<<<<<<< HEAD
         response_data['formats'] = metadata.get_dissemination_formats(abs_meta)
-=======
         response_data['author_links'] = queries_for_authors(abs_meta.authors)
         response_data['author_search_url_fn'] = search_author
->>>>>>> 5e570919
-
         _check_context(arxiv_identifier,
                        request_params,
                        response_data)
