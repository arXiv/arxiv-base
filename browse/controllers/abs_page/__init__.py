"""
Handle requests to support the abs feature.

The primary entrypoint to this module is :func:`.get_abs_page`, which handles
GET requests to the abs endpoint.
"""

from typing import Tuple, Dict, Any, Optional
from urllib.parse import urljoin

from flask import url_for
<<<<<<< HEAD

=======
from flask import current_app as app
>>>>>>> f78f9c06
from werkzeug.exceptions import InternalServerError
from werkzeug.datastructures import MultiDict

from arxiv import status, taxonomy
from browse.domain.metadata import DocMetadata
from browse.exceptions import AbsNotFound
from browse.services.search.search_authors import queries_for_authors, split_long_author_list
from browse.services.util.metatags import meta_tag_metadata
from browse.services.document import metadata
from browse.services.document.metadata import AbsException,\
    AbsNotFoundException, AbsVersionNotFoundException, AbsDeletedException
from browse.domain.identifier import Identifier, IdentifierException,\
    IdentifierIsArchiveException
from browse.services.database import count_trackback_pings,\
    has_sciencewise_ping, get_dblp_listing_path, get_dblp_authors
from browse.services.util.external_refs_cits import include_inspire_link,\
    include_dblp_section, get_computed_dblp_listing_path, get_dblp_bibtex_path
from browse.services.document.config.external_refs_cits import DBLP_BASE_URL,\
    DBLP_BIBTEX_PATH, DBLP_AUTHOR_SEARCH_PATH
from arxiv.base import logging

logger = logging.getLogger(__name__)

Response = Tuple[Dict[str, Any], int, Dict[str, Any]]

truncate_author_list_size = 100


def get_abs_page(arxiv_id: str,
                 request_params: MultiDict,
                 download_format_pref: str = None) -> Response:
    """
    Get abs page data from the document metadata service.

    Parameters
    ----------
    arxiv_id : str
        The arXiv identifier as provided in the request.
    request_params : dict
    download_format_pref: str
        Download format preference.

    Returns
    -------
    dict
        Search result response data.
    int
        HTTP status code.
    dict
        Headers to add to the response.

    Raises
    ------
    :class:`.InternalServerError`
        Raised when there was an unexpected problem executing the query.

    """
    response_data = {}  # type: Dict[str, Any]
    try:
        arxiv_identifier = Identifier(arxiv_id=arxiv_id)
        redirect_url = _check_supplied_identifier(arxiv_identifier)
        if redirect_url:
            return {},\
                status.HTTP_301_MOVED_PERMANENTLY,\
                {'Location': redirect_url}

        abs_meta = metadata.get_abs(arxiv_id)
        response_data['abs_meta'] = abs_meta
        response_data['meta_tags'] = meta_tag_metadata(abs_meta)
        response_data['author_links'] = \
            split_long_author_list(queries_for_authors(
                abs_meta.authors), truncate_author_list_size)
<<<<<<< HEAD
        response_data['include_inspire_link'] = include_inspire_link(abs_meta)
        response_data['dblp'] = _check_dblp(abs_meta)
        response_data['trackback_ping_count'] = count_trackback_pings(arxiv_id)
=======
        response_data['author_search_url_fn'] = search_author
>>>>>>> f78f9c06

        # Dissemination formats for download links
        add_sciencewise_ping = _check_sciencewise_ping(abs_meta.arxiv_id_v)
        response_data['formats'] = metadata.get_dissemination_formats(
            abs_meta,
            download_format_pref,
            add_sciencewise_ping)
<<<<<<< HEAD
        # Ancillary files
        response_data['ancillary_files'] = \
            metadata.get_ancillary_files(abs_meta)

        # Browse context
        _check_context(arxiv_identifier,
                       request_params,
                       response_data)
=======

        # the following are less critical and the template must display without them
        try:
            response_data['include_inspire_link'] = include_inspire_link(
                abs_meta)
            response_data['dblp'] = _check_dblp(abs_meta)
            response_data['trackback_ping_count'] = count_trackback_pings(
                arxiv_id)

            # Ancillary files
            response_data['ancillary_files'] = \
                metadata.get_ancillary_files(abs_meta)

            # Browse context
            _check_context(arxiv_identifier,
                           request_params,
                           response_data)
        except Exception as e:
            logger.error("Error getting non-critical abs page data",
                         exc_info=app.debug)
>>>>>>> f78f9c06

    except AbsNotFoundException:
        if arxiv_identifier.is_old_id and arxiv_identifier.archive \
           in taxonomy.ARCHIVES:
            archive_name = taxonomy.ARCHIVES[arxiv_identifier.archive]['name']
            raise AbsNotFound(data={'reason': 'old_id_not_found',
                                    'arxiv_id': arxiv_id,
                                    'archive_id': arxiv_identifier.archive,
                                    'archive_name': archive_name})
        raise AbsNotFound(data={'reason': 'not_found', 'arxiv_id': arxiv_id})
    except AbsVersionNotFoundException:
        raise AbsNotFound(data={'reason': 'version_not_found',
                                'arxiv_id': arxiv_identifier.idv,
                                'arxiv_id_latest': arxiv_identifier.id})
    except AbsDeletedException as e:
        raise AbsNotFound(data={'reason': 'deleted',
                                'arxiv_id_latest': arxiv_identifier.id,
                                'message': e})
    except IdentifierIsArchiveException as e:
        raise AbsNotFound(data={'reason': 'is_archive',
                                'arxiv_id': arxiv_id,
                                'archive_name': e})
    except IdentifierException:
        raise AbsNotFound(data={'arxiv_id': arxiv_id})
    except (AbsException, Exception) as e:
        raise InternalServerError(
            'There was a problem. If this problem persists, please contact '
            'help@arxiv.org.') from e
    return response_data, status.HTTP_200_OK, {}


def _check_supplied_identifier(arxiv_identifier: Identifier) -> Optional[str]:
    """
    Provide redirect URL if supplied ID does not match parsed ID.

    Parameters
    ----------
    arxiv_identifier : :class:`Identifier`

    Returns
    -------
    redirect_url: str
        A `browse.abstract` redirect URL that uses the canonical
        arXiv identifier.

    """
    if arxiv_identifier and arxiv_identifier.ids != arxiv_identifier.id and \
            arxiv_identifier.ids != arxiv_identifier.idv:
        redirect_url = url_for('browse.abstract',
                               arxiv_id=arxiv_identifier.idv
                               if arxiv_identifier.has_version
                               else arxiv_identifier.id)
        return redirect_url
    return None


def _check_context(arxiv_identifier: Identifier,
                   request_params: MultiDict,
                   response_data: Dict[str, Any]) -> None:
    """
    Check context in request parameters and update response accordingly.

    Parameters
    ----------
    arxiv_identifier : :class:`Identifier`

    request_params: MultiDict

    response_data: dict

    Returns
    -------
    None

    """
    if 'context' in request_params\
       and (request_params['context'] in taxonomy.CATEGORIES
            or request_params['context'] in taxonomy.ARCHIVES
            or request_params['context'] == 'arxiv'):
        if request_params['context'] == 'arxiv':
            response_data['browse_context_next_id'] = \
                metadata.get_next_id(arxiv_identifier)
            response_data['browse_context_previous_id'] = \
                metadata.get_previous_id(arxiv_identifier)
        response_data['browse_context'] = request_params['context']
    elif arxiv_identifier.is_old_id:
        response_data['browse_context_next_id'] = \
            metadata.get_next_id(arxiv_identifier)
        response_data['browse_context_previous_id'] = \
            metadata.get_previous_id(arxiv_identifier)


def _check_sciencewise_ping(paper_id_v: str) -> bool:
    """Check whether paper has a ScienceWISE ping."""
    try:
        return has_sciencewise_ping(paper_id_v)
    except IOError:
        return False


def _check_dblp(docmeta: DocMetadata,
                db_override: bool = False) -> Optional[Dict]:
    """Check whether paper has DBLP Bibliography entry."""
    if not include_dblp_section(docmeta):
        return None
    identifier = docmeta.arxiv_identifier
    listing_path = None
    author_list = []
    # fallback check in case DB service is not available
    if db_override:
        listing_path = get_computed_dblp_listing_path(docmeta)
    else:
        try:
            listing_path = get_dblp_listing_path(identifier.id)
            if not listing_path:
                return None
            author_list = get_dblp_authors(identifier.id)
        except IOError:
            # log this
            return None
    bibtex_path = get_dblp_bibtex_path(listing_path)
    return {
        'base_url': DBLP_BASE_URL,
        'author_search_url':
            urljoin(DBLP_BASE_URL, DBLP_AUTHOR_SEARCH_PATH),
        'bibtex_base_url': urljoin(DBLP_BASE_URL, DBLP_BIBTEX_PATH),
        'bibtex_path': bibtex_path,
        'listing_url': urljoin(DBLP_BASE_URL, listing_path),
        'author_list': author_list
    }


# def _check_trackback_pings(paper_id: str) -> int:
#     """Check general tracback pings"""
#     try:
#         return count_trackback_pings(paper_id)
#     except IOError:
#
#         return 0<|MERGE_RESOLUTION|>--- conflicted
+++ resolved
@@ -9,22 +9,18 @@
 from urllib.parse import urljoin
 
 from flask import url_for
-<<<<<<< HEAD
-
-=======
-from flask import current_app as app
->>>>>>> f78f9c06
+
 from werkzeug.exceptions import InternalServerError
 from werkzeug.datastructures import MultiDict
 
 from arxiv import status, taxonomy
 from browse.domain.metadata import DocMetadata
 from browse.exceptions import AbsNotFound
-from browse.services.search.search_authors import queries_for_authors, split_long_author_list
+from browse.services.search.search_authors import queries_for_authors,split_long_author_list
 from browse.services.util.metatags import meta_tag_metadata
 from browse.services.document import metadata
 from browse.services.document.metadata import AbsException,\
-    AbsNotFoundException, AbsVersionNotFoundException, AbsDeletedException
+     AbsNotFoundException, AbsVersionNotFoundException, AbsDeletedException
 from browse.domain.identifier import Identifier, IdentifierException,\
     IdentifierIsArchiveException
 from browse.services.database import count_trackback_pings,\
@@ -86,13 +82,6 @@
         response_data['author_links'] = \
             split_long_author_list(queries_for_authors(
                 abs_meta.authors), truncate_author_list_size)
-<<<<<<< HEAD
-        response_data['include_inspire_link'] = include_inspire_link(abs_meta)
-        response_data['dblp'] = _check_dblp(abs_meta)
-        response_data['trackback_ping_count'] = count_trackback_pings(arxiv_id)
-=======
-        response_data['author_search_url_fn'] = search_author
->>>>>>> f78f9c06
 
         # Dissemination formats for download links
         add_sciencewise_ping = _check_sciencewise_ping(abs_meta.arxiv_id_v)
@@ -100,16 +89,6 @@
             abs_meta,
             download_format_pref,
             add_sciencewise_ping)
-<<<<<<< HEAD
-        # Ancillary files
-        response_data['ancillary_files'] = \
-            metadata.get_ancillary_files(abs_meta)
-
-        # Browse context
-        _check_context(arxiv_identifier,
-                       request_params,
-                       response_data)
-=======
 
         # the following are less critical and the template must display without them
         try:
@@ -130,7 +109,6 @@
         except Exception as e:
             logger.error("Error getting non-critical abs page data",
                          exc_info=app.debug)
->>>>>>> f78f9c06
 
     except AbsNotFoundException:
         if arxiv_identifier.is_old_id and arxiv_identifier.archive \
