"""Produces search service query strings for authors."""
<<<<<<< HEAD
import itertools
=======
>>>>>>> 6ed99f46
import re
from typing import List, Tuple, Union

from browse.services.util.tex2utf import tex2utf
from browse.services.document.author_affil import split_authors, PREFIX_MATCH


def is_affiliation(item: str)-> bool:
    """Return true if a string contains an affiliation."""
    return item.startswith('(')


def is_short(item: str)-> bool:
    """Return true if the length of string is less than 4 characters long."""
    return len(item) < 4


def is_etal(item: str)-> bool:
    """Return true if the string contains et al."""
    return re.match(r'et\.? al\.?$', item) is not None


def is_divider(item: str)-> bool:
    """Return true if the string contains a divider character."""
    return re.match(r'^(,|:)', item) is not None


def queries_for_authors(authors: str) -> List[Union[str, Tuple[str, str]]]:
    """
    Make search service query strings for authors.

    The main challenge here is that the HTML output of this should match as
    closely as possible the string input by the submitter.

    Takes the authors string from a document metadata or .abs, split,
    and return a structure of [ str|(name_text, author_search_query_str)...]

    If the item in the list is just a string, it should just be placed in the
    HTML output since it is something like whitespace, a comma or 'for the' or
    a colon.

    If a list item is a tuple, author_search_query_str will be something like
    "Webb J E" which can be used to query the search service.

    name_text will be the text to put in side the <a> tag. Such as
    "James E. Webb,"

    DON'T URL_encode, do that in template
    DON'T do entities, do that in template
    DON'T escape utf8 for HTML, just return utf8
    """
    out: List[Union[str, Tuple[str, str]]] = []

    splits: List[str] = split_authors(authors)
    for i in splits:
        item = i
        if is_divider(item):
            out.append(item + ' ')
        elif is_affiliation(item) or is_short(item) or is_etal(item):
            out.append(item)
        else:
            out = [*out, *_link_for_name_or_collab(item)]
    return out


def _link_for_name_or_collab(item: str) -> List[Union[str, Tuple[str, str]]]:
    out = []

    # deal with 'for the _whatever_' or 'for _whatever_'
    not_linked = re.match(r'\s*((for\s+?the\s+))(.*)',
                          item, flags=re.IGNORECASE)
    if not_linked:
        out.append(not_linked.group(1))
        item = not_linked.group(3)

    item = tex2utf(item)
    item = re.sub(r'\.(?!) ', '.', item)
    item = re.sub(r'\\(,| )', ' ', item)
    item = re.sub(r'([^\\])~', r'\1', item)
    item = re.sub(r',\s*', ' ', item)

    colab_m = re.match(r'^(.+)\s+(collaboration|group|team)',
                       item, re.IGNORECASE)
    if colab_m:
        out.append(f'{colab_m.group(1)} {colab_m.group(2)}')
    else:
        name_bits = item.split()
        if len(name_bits) == 0:
            query_str = item
        else:
            # Do not include Jr, Sr, III, etc. in search
            if re.search(r'Jr\b|Sr\b|[IV]{2, }]', name_bits[-1]):
                name_bits.pop()

            surname = name_bits.pop()

            name_bit_count = 0
            surname_prefixes = []
            initials = []
            found_prefix = False

            for name_bit in name_bits:
                name_bit_count += 1

                if (found_prefix or (name_bit_count > 1
                                     and re.match('^('+PREFIX_MATCH+')$',
                                                  name_bit, re.IGNORECASE))):
                    surname_prefixes.append(name_bit)
                    found_prefix = True
                else:
                    initials.append(name_bit[0:1])

            sur_initials = surname + ', ' + \
                ' '.join(initials) if initials else surname
            query_str = ' '.join([*surname_prefixes, sur_initials])

        out.append((item, query_str))

    return out<|MERGE_RESOLUTION|>--- conflicted
+++ resolved
@@ -1,8 +1,5 @@
 """Produces search service query strings for authors."""
-<<<<<<< HEAD
 import itertools
-=======
->>>>>>> 6ed99f46
 import re
 from typing import List, Tuple, Union
 
