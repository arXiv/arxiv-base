--- conflicted
+++ resolved
@@ -10,7 +10,7 @@
 
 import os
 from http import HTTPStatus as status
-from typing import Mapping
+from typing import Mapping, Optional
 
 from flask import Flask, Response, make_response, request, jsonify
 from werkzeug.exceptions import default_exceptions, NotFound, HTTPException
@@ -28,8 +28,10 @@
         if key == 'SERVER_NAME':
             continue
         os.environ[key] = str(value)
-        if key in __flask_app__.config:
+        if __flask_app__ is not None and key in __flask_app__.config:
             __flask_app__.config[key] = value
+    if __flask_app__ is None:
+        __flask_app__ = create_web_app()
     return __flask_app__(environ, start_response)
 
 
@@ -46,20 +48,7 @@
     app.route('/')(echo)
     return app
 
-
-<<<<<<< HEAD
-__flask_app__ = create_web_app()
-
-
-def application(environ, start_response):
-    """WSGI application factory."""
-    for key, value in environ.items():
-        if key == 'SERVER_NAME':    # This will only confuse Flask.
-            continue
-        os.environ[key] = str(value)
-        __flask_app__.config[key] = value
-    return __flask_app__(environ, start_response)
-=======
+  
 def healthz() -> Response:
     """Health check endpoint."""
     response: Response = make_response("i'm still here", status.OK)
@@ -98,5 +87,4 @@
     return exceptions.handle_exception(error)
 
 
-__flask_app__ = create_web_app()
->>>>>>> 56ec6ca3
+__flask_app__: Optional[Flask] = None