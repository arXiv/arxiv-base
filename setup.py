"""Install arXiv-base as an importable package."""

from setuptools import setup, find_packages


setup(
    name='arxiv-base',
<<<<<<< HEAD
    version='0.15.3rc8',
=======
    version='0.15.3',
>>>>>>> 43088670
    packages=[f'arxiv.{package}' for package
              in find_packages('arxiv', exclude=['*test*'])],
    zip_safe=False,
    install_requires=[
        'flask',
        'jsonschema',
        'pytz',
        'uwsgi',
        'boto3',
        'bleach==3.1.0',
        'backports-datetime-fromisoformat==1.0.0'
    ],
    include_package_data=True
)<|MERGE_RESOLUTION|>--- conflicted
+++ resolved
@@ -5,11 +5,7 @@
 
 setup(
     name='arxiv-base',
-<<<<<<< HEAD
-    version='0.15.3rc8',
-=======
     version='0.15.3',
->>>>>>> 43088670
     packages=[f'arxiv.{package}' for package
               in find_packages('arxiv', exclude=['*test*'])],
     zip_safe=False,
