from hamcrest import *
import unittest
from functools import partial

from jinja2 import escape, Markup, Environment

from app import app
<<<<<<< HEAD
from browse.filters import arxiv_urlize, doi_urls, arxiv_id_urls, line_feed_to_br, tex_to_utf
=======
from browse.filters import arxiv_urlize, doi_urls, arxiv_id_urls, \
    line_feed_to_br, entity_to_utf
>>>>>>> 433ab189


class Jinja_Custom_Fitlers_Test(unittest.TestCase):
    def test_with_jinja(self):
        jenv = Environment(autoescape=True)
        jenv.filters['doi_urls'] = partial(doi_urls, lambda x: x)
        assert_that(jenv.from_string('{{"something 10.1103/PhysRevD.76.013009 or other"|doi_urls}}').render(),
                    equal_to('something <a href="https://dx.doi.org/10.1103%2FPhysRevD.76.013009">10.1103/PhysRevD.76.013009</a> or other'))

    def test_with_jinja_escapes(self):
        jenv = Environment(autoescape=True)
        jenv.filters['doi_urls'] = partial(doi_urls, lambda x: x)
        jenv.filters['arxiv_urlize'] = arxiv_urlize
        assert_that(jenv.from_string('{{"something 10.1103/PhysRevD.76.013009 or other"|doi_urls}}').render(),
                    equal_to(
            'something <a href="https://dx.doi.org/10.1103%2FPhysRevD.76.013009">10.1103/PhysRevD.76.013009</a> or other'))

        assert_that(jenv.from_string('{{"<script>bad junk</script> something 10.1103/PhysRevD.76.013009"|arxiv_urlize}}').render(),
                    equal_to('&lt;script&gt;bad junk&lt;/script&gt; something 10.1103/PhysRevD.76.013009'))

        assert_that(jenv.from_string('{{"<script>bad junk</script> something 10.1103/PhysRevD.76.013009 or other"|arxiv_urlize|doi_urls}}').render(),
                    equal_to(
                        '&lt;script&gt;bad junk&lt;/script&gt; something <a href="https://dx.doi.org/10.1103%2FPhysRevD.76.013009">10.1103/PhysRevD.76.013009</a> or other'),
                    'should not double escape')

    def test_doi_filter(self):
        doi_fn = partial(doi_urls, lambda x: x)

        s = ''
        self.assertEqual(doi_fn(s), s)

        s = 'some test string 23$6#$5<>&456 http://google.com/notadoi'
        assert_that(doi_fn(s), equal_to(escape(s)))

        doi = '10.1103/PhysRevD.76.013009'
        doiurl = doi_fn(doi)
        self.assertRegex(doiurl, r'^<a', 'should start with a tag')
        self.assertEqual(doiurl,
                         '<a href="https://dx.doi.org/10.1103%2FPhysRevD.76.013009">10.1103/PhysRevD.76.013009</a>')

        s = f'something something {doi} endthing'
        doiurl = doi_fn(s)
        self.assertRegex(doiurl, r'<a href=', 'Have an A tag')
        self.assertRegex(doiurl, '^something something ')
        self.assertRegex(doiurl, ' endthing$')

        txt = '10.1103/PhysRevA.99.013009 10.1103/PhysRevZ.44.023009 10.1103/PhysRevX.90.012309 10.1103/BioRevX.44.123456'
        assert_that(doi_fn(txt),
                    equal_to(Markup('<a href="https://dx.doi.org/10.1103%2FPhysRevA.99.013009">10.1103/PhysRevA.99.013009</a>'
                                    ' <a href="https://dx.doi.org/10.1103%2FPhysRevZ.44.023009">10.1103/PhysRevZ.44.023009</a>'
                                    ' <a href="https://dx.doi.org/10.1103%2FPhysRevX.90.012309">10.1103/PhysRevX.90.012309</a>'
                                    ' <a href="https://dx.doi.org/10.1103%2FBioRevX.44.123456">10.1103/BioRevX.44.123456</a>')))

        mkup = arxiv_urlize(txt)
        assert_that(doi_fn(mkup),
                    equal_to(Markup(
                        '<a href="https://dx.doi.org/10.1103%2FPhysRevA.99.013009">10.1103/PhysRevA.99.013009</a>'
                        ' <a href="https://dx.doi.org/10.1103%2FPhysRevZ.44.023009">10.1103/PhysRevZ.44.023009</a>'
                        ' <a href="https://dx.doi.org/10.1103%2FPhysRevX.90.012309">10.1103/PhysRevX.90.012309</a>'
                        ' <a href="https://dx.doi.org/10.1103%2FBioRevX.44.123456">10.1103/BioRevX.44.123456</a>')))

        txt = '<script>Im from the user and Im bad</script>'
        assert_that(doi_fn(f'{doi} {txt}'),
                    equal_to(f'<a href="https://dx.doi.org/10.1103%2FPhysRevD.76.013009">10.1103/PhysRevD.76.013009</a> {escape(txt)}'))

    def test_arxiv_id_urls_basic(self):
        h = 'sosmooth.org'  # Totally bogus setup for testing, at least url_for returns something
        app.config['SERVER_NAME'] = h

        with app.app_context():
            assert_that(arxiv_id_urls(''), equal_to(''))
            s = 'some text 134#%$$%&^^%*^&(()*_)_<>?:;[}}'
            assert_that(arxiv_id_urls(s), equal_to(escape(s)),
                        'filers should return marked up text, which means its escaped')
            assert_that(
                arxiv_id_urls('hep-th/9901001'),
                equal_to(f'<a href="http://{h}/abs/hep-th/9901001">hep-th/9901001</a>',))
            assert_that(
                arxiv_id_urls('hep-th/9901001 hep-th/9901002'),
                equal_to(f'<a href="http://{h}/abs/hep-th/9901001">hep-th/9901001</a> <a href="http://{h}/abs/hep-th/9901002">hep-th/9901002</a>'))

    def test_arxiv_id_urls_3(self):
        h = 'sosmooth.org'
        app.config['SERVER_NAME'] = h

        with app.app_context():
            assert_that(
                arxiv_id_urls('hep-th/9901002'),
                equal_to(
                    f'<a href="http://{h}/abs/hep-th/9901002">hep-th/9901002</a>', )
            )
            assert_that(
                arxiv_id_urls('hep-th/9901002\n'),
                equal_to(
                    f'<a href="http://{h}/abs/hep-th/9901002">hep-th/9901002</a>\n', ),
            )
            assert_that(
                arxiv_id_urls(
                    'arXiv:dg-ga/9401001 hep-th/9901001 hep-th/9901002'),
                equal_to(
                    f'<a href="http://{h}/abs/dg-ga/9401001">arXiv:dg-ga/9401001</a> <a href="http://{h}/abs/hep-th/9901001">hep-th/9901001</a> <a href="http://{h}/abs/hep-th/9901002">hep-th/9901002</a>',),
            )

    def test_arxiv_id_urls_punct(self):
        h = 'sosmooth.org'
        app.config['SERVER_NAME'] = h

        with app.app_context():
            assert_that(
                arxiv_id_urls('hep-th/9901002.'),
                equal_to(
                    f'<a href="http://{h}/abs/hep-th/9901002">hep-th/9901002</a>.', ),
                'followed by period'
            )
            assert_that(
                arxiv_id_urls('0702.0003.'),
                equal_to(
                    f'<a href="http://{h}/abs/0702.0003">0702.0003</a>.', ),
                'followed by period'
            )
            assert_that(
                arxiv_id_urls('hep-th/9901001,hep-th/9901002'),
                equal_to(
                    f'<a href="http://{h}/abs/hep-th/9901001">hep-th/9901001</a>,<a href="http://{h}/abs/hep-th/9901002">hep-th/9901002</a>'),
                'filter_urls_ids_escape (ID linking) 3/7'
            )
            assert_that(
                arxiv_id_urls('0702.0003, something'),
                equal_to(
                    f'<a href="http://{h}/abs/0702.0003">0702.0003</a>, something', ),
                'followed by comma'
            )
            assert_that(
                arxiv_id_urls('(0702.0003) something'),
                equal_to(
                    f'(<a href="http://{h}/abs/0702.0003">0702.0003</a>) something', ),
                'in parens'
            )

    def test_arxiv_id_urls_more(self):
        h = 'sosmooth.org'
        app.config['SERVER_NAME'] = h

        with app.app_context():
            self.assertEqual(
                arxiv_id_urls('arXiv:dg-ga/9401001 hep-th/9901001 0704.0001'),
                f'<a href="http://{h}/abs/dg-ga/9401001">arXiv:dg-ga/9401001</a> <a href="http://{h}/abs/hep-th/9901001">hep-th/9901001</a> <a href="http://{h}/abs/0704.0001">0704.0001</a>',
                'filter_urls_ids_escape (ID linking) 5/7'
            )

    def test_arxiv_id_v(self):
        h = 'sosmooth.org'
        app.config['SERVER_NAME'] = h
        with app.app_context():
            assert_that(arxiv_id_urls('arXiv:dg-ga/9401001v12 hep-th/9901001v2 0704.0001v1'),
                        equal_to(
                            f'<a href="http://{h}/abs/dg-ga/9401001v12">arXiv:dg-ga/9401001v12</a> <a href="http://{h}/abs/hep-th/9901001v2">hep-th/9901001v2</a> <a href="http://{h}/abs/0704.0001v1">0704.0001v1</a>'),
                        'arxiv ids with version numbers')

    def test_vixra(self):
        h = 'sosmooth.org'
        app.config['SERVER_NAME'] = h

        with app.app_context():
            assert_that(
                arxiv_id_urls('viXra:0704.0001 viXra:1003.0123'),
                equal_to('viXra:0704.0001 viXra:1003.0123'))

            # this is what was expected in legacy, but it doesn't seem right:
            # assert_that(
            #     arxiv_id_urls('vixra:0704.0001'),
            #     equal_to(f'vixra:<a href="http://{h}/abs/0704.0001">0704.0001</a>'))

    def test_arxiv_id_urls_escaping(self):
        h = 'sosmooth.org'
        app.config['SERVER_NAME'] = h
        with app.app_context():
            ax_id = 'hep-th/9901002'

            user_entered_txt = ' <div>div should be escaped</div>'
            ex_txt = escape(user_entered_txt).__html__()
            assert_that(
                arxiv_id_urls(ax_id + user_entered_txt),
                equal_to(
                    f'<a href="http://{h}/abs/hep-th/9901002">hep-th/9901002</a>{ex_txt}'),
                'Dealing with user entered text with html that should be escaped for safety')

            jinja_escaped_txt = Markup(
                ' <div>div should already be escaped by jinja2</div>')
            assert_that(
                arxiv_id_urls(ax_id + jinja_escaped_txt),
                equal_to(
                    f'<a href="http://{h}/abs/hep-th/9901002">hep-th/9901002</a>{jinja_escaped_txt}'),
                'Dealing with text that has been escaped by Jinja2 already')

    def test_arxiv_id_jinja_escapes(self):
        h = 'sosmooth.org'
        app.config['SERVER_NAME'] = h
        with app.app_context():

            jenv = Environment(autoescape=True)
            jenv.filters['arxiv_id_urls'] = arxiv_id_urls
            jenv.filters['arxiv_urlize'] = arxiv_urlize

            assert_that(jenv.from_string('{{"something hep-th/9901002 or other"|arxiv_id_urls}}').render(),
                        equal_to(
                            f'something <a href="http://{h}/abs/hep-th/9901002">hep-th/9901002</a> or other'))

            assert_that(
                jenv.from_string(
                    '{{"<script>bad junk</script> something 10.1103/PhysRevD.76.013009"|arxiv_urlize}}').render(),
                equal_to('&lt;script&gt;bad junk&lt;/script&gt; something 10.1103/PhysRevD.76.013009'))

            assert_that(jenv.from_string(
                '{{"<script>bad junk</script> http://google.com something or '
                'hep-th/9901002 other"|arxiv_urlize|arxiv_id_urls}}').render(),
                equal_to(
                '&lt;script&gt;bad junk&lt;/script&gt; '
                '<a href="http://google.com" rel="noopener">this http URL</a> something or '
                f'<a href="http://{h}/abs/hep-th/9901002">hep-th/9901002</a> other'),
                'should not double escape')

    def test_line_break(self):
        assert_that(line_feed_to_br('blal\n  bla'),
                    equal_to('blal\n<br />bla'))

        assert_that(line_feed_to_br('\nblal\n  bla'),
                    equal_to('\nblal\n<br />bla'))

        assert_that(line_feed_to_br('\n blal\n  bla'), equal_to(
            '\n blal\n<br />bla'), 'need to not do <br /> on first line')
        assert_that(line_feed_to_br('blal\n\nbla'),
                    equal_to('blal\nbla'), 'skip blank lines')

    def test_line_break_jinja(self):
        h = 'sosmooth.org'
        app.config['SERVER_NAME'] = h
        with app.app_context():
            jenv = Environment(autoescape=True)
            jenv.filters['arxiv_id_urls'] = arxiv_id_urls
            jenv.filters['line_break'] = line_feed_to_br
            jenv.filters['doi_urls'] = partial(doi_urls, lambda x: x)
            jenv.filters['arxiv_urlize'] = arxiv_urlize

            assert_that(jenv.from_string(
                '{{" <script>bad junk</script> http://google.com something or \n'
                '\n'
                'no double \\n'
                ' should have br\n'
                'hep-th/9901002 other"|arxiv_urlize|line_break|arxiv_id_urls}}').render(),
                equal_to(
                    ' &lt;script&gt;bad junk&lt;/script&gt; '
                    '<a href="http://google.com" rel="noopener">this http URL</a>'
                    ' something or \n'
                    'no double \n'
                    '<br />should have br\n'
                    '<a href="http://sosmooth.org/abs/hep-th/9901002">hep-th/9901002</a> other'),
<<<<<<< HEAD
                    'urlize, line_break and arxiv_id_urls should all work together')

    def test_tex_to_utf(self):
=======
                'urlize, line_break and arxiv_id_urls should all work together')

    def test_entity_to_utf(self):
>>>>>>> 433ab189
        h = 'sosmooth.org'
        app.config['SERVER_NAME'] = h
        with app.app_context():
            jenv = Environment(autoescape=True)
<<<<<<< HEAD
            jenv.filters['arxiv_id_urls'] = arxiv_id_urls
            jenv.filters['line_break'] = line_feed_to_br
            jenv.filters['doi_urls'] = partial(doi_urls, lambda x: x)
            jenv.filters['arxiv_urlize'] = arxiv_urlize
            jenv.filters['tex_to_utf'] = tex_to_utf

            assert_that(jenv.from_string(
                '{{""|tex_to_utf|arxiv_id_urls}}').render(),
                equal_to(''))

            title = jenv.from_string('{{"Finite-Size and Finite-Temperature Effects in the Conformally Invariant O(N) Vector Model for 2<d<4"|tex_to_utf|arxiv_id_urls}}').render()
            assert_that(title,
                        equal_to('Finite-Size and Finite-Temperature Effects in the Conformally Invariant O(N) Vector Model for 2&lt;d&lt;4'),
                        'tex_to_utf and arxiv_id_urls should handle < and > ARXIVNG-1227')

    
=======
            jenv.filters['entity_to_utf'] = entity_to_utf

            assert_that(jenv.from_string(
                '{{ "Mart&#xED;n"|entity_to_utf }}').render(),
                equal_to('Martín'), 'entity_to_utf should work')
>>>>>>> 433ab189
<|MERGE_RESOLUTION|>--- conflicted
+++ resolved
@@ -5,12 +5,9 @@
 from jinja2 import escape, Markup, Environment
 
 from app import app
-<<<<<<< HEAD
-from browse.filters import arxiv_urlize, doi_urls, arxiv_id_urls, line_feed_to_br, tex_to_utf
-=======
+
 from browse.filters import arxiv_urlize, doi_urls, arxiv_id_urls, \
-    line_feed_to_br, entity_to_utf
->>>>>>> 433ab189
+    line_feed_to_br, tex_to_utf, entity_to_utf
 
 
 class Jinja_Custom_Fitlers_Test(unittest.TestCase):
@@ -268,20 +265,13 @@
                     'no double \n'
                     '<br />should have br\n'
                     '<a href="http://sosmooth.org/abs/hep-th/9901002">hep-th/9901002</a> other'),
-<<<<<<< HEAD
                     'urlize, line_break and arxiv_id_urls should all work together')
 
     def test_tex_to_utf(self):
-=======
-                'urlize, line_break and arxiv_id_urls should all work together')
-
-    def test_entity_to_utf(self):
->>>>>>> 433ab189
         h = 'sosmooth.org'
         app.config['SERVER_NAME'] = h
         with app.app_context():
             jenv = Environment(autoescape=True)
-<<<<<<< HEAD
             jenv.filters['arxiv_id_urls'] = arxiv_id_urls
             jenv.filters['line_break'] = line_feed_to_br
             jenv.filters['doi_urls'] = partial(doi_urls, lambda x: x)
@@ -298,10 +288,22 @@
                         'tex_to_utf and arxiv_id_urls should handle < and > ARXIVNG-1227')
 
     
-=======
             jenv.filters['entity_to_utf'] = entity_to_utf
 
+    def test_entity_to_utf(self):
+        h = 'sosmooth.org'
+        app.config['SERVER_NAME'] = h
+        with app.app_context():
+            jenv = Environment(autoescape=True)
+            jenv.filters['arxiv_id_urls'] = arxiv_id_urls
+            jenv.filters['line_break'] = line_feed_to_br
+            jenv.filters['doi_urls'] = partial(doi_urls, lambda x: x)
+            jenv.filters['arxiv_urlize'] = arxiv_urlize
+            jenv.filters['tex_to_utf'] = tex_to_utf
+            jenv.filters['entity_to_utf'] = entity_to_utf
             assert_that(jenv.from_string(
                 '{{ "Mart&#xED;n"|entity_to_utf }}').render(),
                 equal_to('Martín'), 'entity_to_utf should work')
->>>>>>> 433ab189
+            assert_that(jenv.from_string(
+                '{{ "<Mart&#xED;n>"|entity_to_utf }}').render(),
+                equal_to('&lt;Martín&gt;'), 'entity_to_utf should work even with < or >')