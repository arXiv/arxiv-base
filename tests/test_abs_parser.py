"""Tests for arXiv abstract (.abs) parser."""
import os
from unittest import TestCase
from datetime import datetime
from dateutil.tz import tzutc
from browse.domain.metadata import DocMetadata, Submitter, SourceType, \
    VersionEntry
from browse.services.document.metadata import AbsMetaSession

ABS_FILES = 'tests/data/abs_files'


class TestAbsParser(TestCase):
    """Test  parsing metadata from .abs files."""

    def test_bulk_parsing(self):
        """Parse all nonempty .abs files in test set."""
        num_files_tested = 0
        for dir_name, subdir_list, file_list in os.walk(ABS_FILES):
            for fname in file_list:
                fname_path = os.path.join(dir_name, fname)
                # skip any empty files
                if os.stat(fname_path).st_size == 0:
                    continue
                if not fname_path.endswith('.abs'):
                    continue
                num_files_tested += 1
                m = AbsMetaSession.parse_abs_file(filename=fname_path)
                self.assertIsInstance(m, DocMetadata)
                self.assertNotEqual(m.license, None)
<<<<<<< HEAD
                self.assertNotEqual(m.license.effective_uri, None,
                                    'sould have an effectiveLicenseUri')
=======
                self.assertNotEqual(m.license.effective_license_uri, None,
                                    'should have an effectiveLicenseUri')
>>>>>>> 01bd7cea
                # self.assertTrue(m.initialized, 'instance initialized')

        # our test set should be sufficiently large
        self.assertGreater(num_files_tested, 1_000, 'comprehensive dataset')

    def test_individual_files(self):
        """Test individual .abs files."""
        f1 = ABS_FILES + '/orig/arxiv/papers/0906/0906.5132v3.abs'
        m = AbsMetaSession.parse_abs_file(filename=f1)

        self.assertIsInstance(m, DocMetadata)
        self.assertEqual(m.arxiv_id, '0906.5132', 'arxiv_id')
        self.assertEqual(
            m.submitter,
            Submitter(
                name='Vladimir P. Mineev',
                email='WTUwTuyJ.Owwldw@sOD.n4'
            )
        )
        self.assertListEqual(
            m.version_history,
            [
                VersionEntry(
                    version=1,
                    raw='Date: Sun, 28 Jun 2009 11:24:35 GMT   (17kb)',
                    submitted_date=datetime(2009, 6, 28, 11, 24, 35,
                                            tzinfo=tzutc()),
                    size_kilobytes=17,
                    source_type=SourceType(code='')
                ),
                VersionEntry(
                    version=2,
                    raw='Date (revised v2): Tue, 21 Jul '
                        '2009 09:45:44 GMT   (17kb)',
                    submitted_date=datetime(2009, 7, 21, 9, 45, 44,
                                            tzinfo=tzutc()),
                    size_kilobytes=17,
                    source_type=SourceType(code='')
                ),
                VersionEntry(
                    version=3,
                    raw='Date (revised v3): Wed, 29 Jul '
                        '2009 11:13:43 GMT   (17kb)',
                    submitted_date=datetime(2009, 7, 29, 11, 13, 43,
                                            tzinfo=tzutc()),
                    size_kilobytes=17,
                    source_type=SourceType(code='')
                )
            ]
        )
        self.assertEqual(m.version, 3)
        self.assertEqual(m.title, 'Recent developments in unconventional '
                                  'superconductivity theory')
        self.assertEqual(m.authors, 'V.P.Mineev')
        self.assertEqual(m.categories, 'cond-mat.supr-con cond-mat.mtrl-sci')
        self.assertEqual(m.comments, '15 pages')
        self.assertNotEqual(m.license, None)
        self.assertEqual(
            m.license.effective_uri,
            'http://arxiv.org/licenses/nonexclusive-distrib/1.0/'
        )
        self.assertMultiLineEqual(
            m.abstract,
            '''  The review of recent developments in the unconventional superconductivity
theory is given. In the fist part I consider the physical origin of the Kerr
rotation polarization of light reflected from the surface of superconducting
$Sr_2RuO_4$. Then the comparison of magneto-optical responses in
superconductors with orbital and spin spontaneous magnetization is presented.
The latter result is applied to the estimation of the magneto-optical
properties of neutral superfluids with spontaneous magnetization. The second
part is devoted to the natural optical activity or gyrotropy properties of
noncentrosymmetric metals in their normal and superconducting states. The
temperature behavior of the gyrotropy coefficient is compared with the
temperature behavior of paramagnetic susceptibility determining the noticeable
increase of the paramagnetic limiting field in noncentrosymmetric
superconductors. In the last chapter I describe the order parameter and the
symmetry of superconducting state in the itinerant ferromagnet with
orthorhombic symmetry. Finally the Josephson coupling between two adjacent
ferromagnet superconducting domains is discussed.
'''
        )
        for value in [m.acm_class, m.doi, m.journal_ref, m.report_num,
                      m.proxy]:
            self.assertIsNone(value)<|MERGE_RESOLUTION|>--- conflicted
+++ resolved
@@ -28,13 +28,8 @@
                 m = AbsMetaSession.parse_abs_file(filename=fname_path)
                 self.assertIsInstance(m, DocMetadata)
                 self.assertNotEqual(m.license, None)
-<<<<<<< HEAD
                 self.assertNotEqual(m.license.effective_uri, None,
-                                    'sould have an effectiveLicenseUri')
-=======
-                self.assertNotEqual(m.license.effective_license_uri, None,
                                     'should have an effectiveLicenseUri')
->>>>>>> 01bd7cea
                 # self.assertTrue(m.initialized, 'instance initialized')
 
         # our test set should be sufficiently large
