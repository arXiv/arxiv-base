""" arxiv-base/development/db_codegen.py

Generated arxiv-base/arxiv/db/models.py

The script

"""

from __future__ import annotations
import re
import sys
import os
import time
from typing import Tuple
import logging
import libcst as cst

import socket
import subprocess
import ast

logging.basicConfig(level=logging.INFO)


tables_i_cannot_update = {
    'DBLPAuthor': True,
    'TapirNicknamesAudit': True,
    'MemberInstitutionIP': True,

    "t_arXiv_ownership_requests_papers": True,
    "t_arXiv_updates_tmp": True,
    "t_arXiv_admin_state": True,
    # "t_arXiv_in_category": True,
}

def first_target(body: cst.CSTNode):
    """Get the first LHS name"""
    if hasattr(body, 'targets'):
        return body.targets[0].id
    if hasattr(body, 'target'):
        return body.target.id
    return None


def is_intpk(elem: cst.CSTNode):
    """Figure out this is intpk"""
    return hasattr(elem, 'annotation') and hasattr(elem.annotation, 'slice') and hasattr(elem.annotation.slice, 'id') and elem.annotation.slice.id == "intpk"


def patch_mysql_types(contents: str):
    """Mass regex replace the python code for mostly MySQL dependant types."""
    # Define a mapping of MySQL dialect types to generic SQLAlchemy types
    type_mapping = [
        (re.compile(r'= mapped_column\(BIGINT\s*\(\d+\)'), r'= mapped_column(BigInteger'),  # Replace BIGINT(size) with BIGINT
        (re.compile(r'= mapped_column\(DECIMAL\s*\((\d+),\s*(\d+)\)'), r'= mapped_column(Numeric(\1, \2)'),  # Replace DECIMAL(m,n) with Numeric(m,n)
        (re.compile(r'= mapped_column\(MEDIUMINT\s*\(\d+\)'), r'= mapped_column(Integer'),  # Replace MEDIUMINT(size) with int
        (re.compile(r'= mapped_column\(INTEGER\s*\(\d+\)'), r'= mapped_column(Integer'),  # Replace INTEGER(size) with int
        (re.compile(r'= mapped_column\(SMALLINT\s*\(\d+\)'), r'= mapped_column(Integer'),  # Replace SMALLINT(size) with int
        (re.compile(r'= mapped_column\(TINYINT\s*\(\d+\)'), r'= mapped_column(Integer'),  # Replace TINYINT(size) with int
        (re.compile(r'= mapped_column\(VARCHAR\s*\((\d+)\)'), r'= mapped_column(String(\1)'),  # Replace VARCHAR(size) with String
        (re.compile(r'= mapped_column\(MEDIUMTEXT\s*\((\d+)\)'), r'= mapped_column(Text(\1)'),  # Replace MEDIUMTEXT with Text
        (re.compile(r'= mapped_column\(TIMESTAMP'), r'= mapped_column(DateTime'),  # Replace MEDIUMTEXT with Text
        (re.compile(r'= mapped_column\(CHAR\s*\((\d+)\)'), r'= mapped_column(String(\1)'),  # Replace CHAR(size) with str
        (re.compile(r' CHAR\s*\((\d+)\),'), r' String(\1),'),  # Replace CHAR(size) with str
        (re.compile(r'Mapped\[decimal.Decimal\]'), r'Mapped[float]'),  #
        (re.compile(r'Mapped\[datetime.datetime\]'), r'Mapped[datetime]'),  #
        (re.compile(r'Optional\[datetime.datetime\]'), r'Optional[datetime]'),  #
        (re.compile(r'INTEGER(\(\d+\)){0,1}'), r'Integer'),
        (re.compile(r'TINYINT(\(\d+\)){0,1}'), r'Integer'),
        (re.compile(r'MEDIUMINT(\(\d+\)){0,1}'), r'Integer'),
        (re.compile(r'SMALLINT(\(\d+\)){0,1}'), r'Integer'),
        (re.compile(r'MEDIUMTEXT(\(\d+\)){0,1}'), r'Text'),
        (re.compile(r'Base\.metadata'), r'metadata'),
        (re.compile(r'text\("CURRENT_TIMESTAMP ON UPDATE CURRENT_TIMESTAMP"\)'), r'FetchdValue()'),
        (re.compile(r'datetime\.date'), r'dt.date'),

        # Replace INTEGER(size) with int
    ]

    # Perform the replacement using regex for all types
    def mapper(line: str) -> str:
        mysql_type: re.Pattern
        for mysql_type, generic_type in type_mapping:
            if mysql_type.search(line):
                line = mysql_type.sub(generic_type, line)
        return line
    contents = "\n".join([mapper(line) for line in contents.splitlines()])
    return contents

# ================================================================================================================
#
# Model code merging

def is_assign_expr(elem: cst.CSTNode):
    """Check the element type for assignment"""
    if isinstance(elem, cst.SimpleStatementLine):
        return isinstance(elem.body[0], (cst.Assign, cst.AnnAssign))
    return False

def is_table_def(node: cst.CSTNode):
    """If this is a simple statement and RHS is table, this is a table definition."""
    return isinstance(node, cst.SimpleStatementLine) and is_table_assign(node.body[0])

def is_table_assign(node: cst.CSTNode):
    """Assignment that the RHS starts with Table() is a table assign."""
    return isinstance(node, cst.Assign) and isinstance(node.value, cst.Call) and node.value.func.value == "Table"


def find_keyword_arg(elem: cst.Call, key_name: str) -> Tuple[int, cst.Arg] | None:
    """
    Find a keyword ard in the function call.
    """
    assert(isinstance(elem, cst.Call))
    for idx, arg in enumerate(elem.args):
        if hasattr(arg, 'keyword') and arg.keyword and arg.keyword.value == key_name:
            return idx, arg
    return None


def copy_server_default(to_elem: cst.Call, from_elem: cst.Call) -> cst.Call:
    """Copy the keyword 'server_default' from/to
    If the original's server_default is working, even if the schema says otherwise, keep it.

    This might have a wrong impact in the instance but that's how it was working so preserve the behavior
    """
    assert(isinstance(from_elem, cst.Call))
    assert(isinstance(to_elem, cst.Call))

    existing_server_default = find_keyword_arg(from_elem, 'server_default')
    if existing_server_default:
        _, existing_arg = existing_server_default
        server_default = find_keyword_arg(to_elem, 'server_default')

        if server_default:
            idx, _ = server_default
            arg: cst.Arg = to_elem.args[idx]
            new_arg = arg.with_changes(value=existing_arg.value)

            # Replace the old argument with the new one in the args list
            updated_call = to_elem.with_changes(args=[
                *to_elem.args[:idx],
                new_arg,
                *to_elem.args[idx + 1:]
            ])
            return updated_call
    return to_elem


class SchemaTransformer(cst.CSTTransformer):
    """
    Visits the CST's node and applies the transformation.

    Since the nodes are immutable object, all of changes are to create new object and pass it back.

    In db/models.py, there are the class-based models and table objects. Merge of model is done with `leave_ClassDef`
    and merge of table is done with `leave_Assign`.

    """
    def __init__(self, latest_def, latest_tables):
        # Merging data
        self.latest_def = latest_def
        self.latest_tables = latest_tables

    def leave_ClassDef(self, original_node: cst.ClassDef, updated_node: cst.ClassDef) -> cst.CSTNode:
        """
        Update the existing assignments with latest assignments.

        The intention is to replace all of assignments with the latest.

        """

        class_name = original_node.name.value

        # Skip the things I don't want to touch
        if class_name in tables_i_cannot_update:
            return updated_node

        if class_name in self.latest_def:
            # Only updates if there is a latest.
            latest_node = self.latest_def[class_name]

            # Collect the existing assignments from the original class body. These are the column and relationship
            # definitions.
            # If the assignments is NOT found in the latest, it could be a problematic so remember this.
            existing_assignments = {
                self.first_target(elem): elem for elem in original_node.body.body if
                is_assign_expr(elem)
            }

            updated_body = []

            # Remember the original slot order. __tablename__ and __table_args__ are special. it is always the
            # first and 2nd.

            # This is necessary to maintain the order of columns. Some of our tests do not use the column names
            # in the sql statement so if you change the order, those test data fail to load.
            # Also, if we ever stop using orig_models.py and use models.py as the old input (we may do so in future)
            # maintaining the column order is good for easier code review.
            original_slot_order = {
                "__tablename__": 0,
                "__table_args__": 1,
            }

            # Save the order of assign statement.
            for elem in original_node.body.body:
                if is_assign_expr(elem):
                    target = self.first_target(elem)
                    if target not in original_slot_order:
                        original_slot_order[target] = len(original_slot_order.keys())

            # If there is a non-assignment for first part, it's likely doc string so keep it
            preamble = []
            for elem in original_node.body.body:
                if is_assign_expr(elem):
                    break
                preamble.append(elem)

            # Accumulate the assignments aka columns and relationships
            for elem in latest_node.body.body:
                if not is_assign_expr(elem):
                    continue
                target = self.first_target(elem)
                if target in existing_assignments:
                    existing_elem = existing_assignments[target]
                    # Use the original element if it's marked as int primary key or similar
                    # Also, it the line is commented, keep.
                    if self.is_intpk(existing_elem) or self.has_comment(existing_elem):
                        updated_body.append(existing_elem)
                    else:
                        if isinstance(elem.body[0].value, cst.Call) and isinstance(existing_elem.body[0].value, cst.Call):
                            if existing_elem.body[0].value.func.value == "relationship":
                                existing_primary_join = find_keyword_arg(existing_elem.body[0].value, "primaryjoin")
                                # If the original uses primary join but not generated, this may or may not be a problem.
                                # sqlacogegen's behavior changed on this and our old code is perhaps generated in
                                # different version - and there is no good/bad on this. It is just "different" representation.
                                # For example:
                                #    old:
                                #        document = relationship('Document', primaryjoin='AdminMetadata.document_id == Document.document_id', backref='arXiv_admin_metadata')
                                #    new:
                                #        document: Mapped["Document"] = relationship("Document", back_populates="arXiv_admin_metadata")
                                #
                                # Here - with foreign key relationship with 1-1 match, sqlalchemy does not need the primaryjoin as that
                                # is the only operation it can take. So, my understanding is that sqlacodegen dropped it at some
                                # point.
                                # if both use the primary join and the values do not line up, it could be a problem so report
                                # it as warning. 
                                if existing_primary_join:
                                    latest_primary_join = find_keyword_arg(elem.body[0].value, "primaryjoin")
                                    if latest_primary_join:
                                        latest_pj = str(latest_primary_join[1].value.value)
                                        # ast.literal_eval takes care of string constant being "FOO" and 'FOO' (single/double quote
                                        # difference) without resorting to ues eval()
                                        if ast.literal_eval(existing_primary_join[1].value.value) != ast.literal_eval(latest_pj):
                                            logging.warning(
                                                f"{class_name}.{elem.body[0].target!r} primary join -> {existing_primary_join[1].value.value!r} != {latest_pj!r}")
                                            pass
                                        pass
                                    else:
                                        latest_pj = "none"
                                        if existing_primary_join[1].value.value and existing_primary_join[1].value.value != latest_pj:
                                            logging.info(
                                                f"{class_name}.{elem.body[0].target!r} primary join -> {existing_primary_join[1].value.value!r} != {latest_pj!r}")
                                            pass
                                        pass
                                    pass

                                # uselist needs to be preserved
                                # when you use uselist=false, the generated type may still use List which is bad.
                                # orig_models.py is correct so if old and new are not lining up, warn it.
                                #
                                # there is a test that makes sure this integrity. Ideally, I should add to detect
                                # the uselist and change the type but since the types are generated by sqlacodegen,
                                # it cannot be done at codegen. For practicality, warn this. 
                                existing_uselist = find_keyword_arg(existing_elem.body[0].value, "uselist")

                                if existing_uselist:
                                    latest_uselist = find_keyword_arg(elem.body[0].value, "uselist")
                                    if latest_uselist is None or (existing_uselist[1].value.value != latest_uselist[1].value.value):
                                        logging.warning(
                                            f"{class_name}.{elem.body[0].target!r} uselist mismatch. YOU NEED TO ADD IT TO 'arxiv-db-metadata.yaml'")

                            elem = elem.with_changes(
                                body=[
                                    elem.body[0].with_changes(
                                        value=copy_server_default(elem.body[0].value, existing_elem.body[0].value)
                                    )
                                ])
                            pass

                        updated_body.append(elem)
                    # Remove this from the existing assignments so it's visited.
                    del existing_assignments[target]
                else:
                    # the slot not appearing shows up after the existing ones
                    if target not in original_slot_order:
                        original_slot_order[target] = len(original_slot_order.keys())
                    updated_body.append(elem)

            # Adjust the slot order based on the existing slot while appending the new ones at the bottom
            updated_body.sort(key=lambda slot: original_slot_order[self.first_target(slot)])

            # Append the non-assigns. Non-assign before the assign is "preamble"
            after_assign = False
            for elem in original_node.body.body:
                if is_assign_expr(elem):
                    after_assign = True
                    continue
                if after_assign:
                    updated_body.append(elem)

            a_key: str
            intended = {}
            for a_key, a_value in existing_assignments.items():
                if not isinstance(a_value, cst.SimpleStatementLine):
                    continue
                # If the lhs is all upper, it is def. added by hand. So, leave it in the class
                if a_key == a_key.upper():
                    updated_body.append(a_value)
                    intended[a_key] = a_value
                    continue

                # If the line has any comment, hand-added, so leave it
                for line in a_value.leading_lines:
                    if line.comment:
                        updated_body.append(a_value)
                        intended[a_key] = a_value
                        continue

            # Warn the left over assigns.
            if existing_assignments:
                # ignore all uppers
                props = [prop for prop in existing_assignments.keys() if prop not in intended]
                if props:
                    extras = [class_name] + [f"    {prop}" for prop in props]
                    logging.warning(f"Class with extra existing assignmet(s):\n" +  "\n".join(extras))

            # Rebuild the class body with updated assignments
            body = preamble + updated_body
            return updated_node.with_changes(body=updated_node.body.with_changes(body=body))
        return updated_node

    def first_target(self, node: cst.CSTNode):
        """Find the LHS name. If it is targets, use the first one"""
        if is_assign_expr(node):
            if hasattr(node.body[0], 'target'):
                return node.body[0].target.value
            if hasattr(node.body[0], 'targets'):
                return node.body[0].targets[0].target.value
        return None

    def is_intpk(self, elem: cst.CSTNode):
        """Find the intpk and print it as so.
        In the orid_models.py, we use this syntax sugar so keep using it.

        It this is a simple assign:
          and it's annotated
            and the annotation uses intpk,
              -> True

        """
        if isinstance(elem, cst.SimpleStatementLine):
            if hasattr(elem.body[0], 'annotation'):
                for anno in elem.body[0].annotation.children:
                    if isinstance(anno, cst.Subscript):
                        for sub_elem in anno.children:
                            if isinstance(sub_elem, cst.SubscriptElement):
                                for frag in sub_elem.children:
                                    if hasattr(frag, 'value') and frag.value.value == 'intpk':
                                        return True
        return False

    def has_comment(self, elem: cst.CSTNode):
        """commented? The commented line means that the statement's very last comment is not blank comment"""
        if isinstance(elem, cst.SimpleStatementLine):
            return elem.leading_lines and elem.leading_lines[-1] \
                and elem.leading_lines \
                and elem.leading_lines[-1] \
                and elem.leading_lines[-1].comment \
                and elem.leading_lines[-1].comment.value \
                and elem.leading_lines[-1].comment.value[1:].strip()
        return False

    def leave_Assign(self, original_node: cst.Assign, updated_node: cst.Assign) -> cst.CSTNode:
        """
        Handle the Table assignment
        """

        # Check if the value of the assignment is a Table call
        lhs_name = original_node.targets[0].target.value
        if lhs_name in tables_i_cannot_update:
            return updated_node

        if not is_table_assign(original_node):
            # If this is not FOO = Table(BAR), leave as is
            return original_node

        latest_table_def: cst.Assign = self.latest_tables.get(lhs_name)
        if not latest_table_def:
            return original_node

        # If the original node is commented, consider it as hand-updated so leave as is
        if isinstance(original_node, cst.SimpleStatementLine):
            if original_node.leading_lines and original_node.leading_lines[-1].comment:
                return original_node

        # Going to replace the table with the new one
        updated_node = latest_table_def

        # updated_node = updated_node.with_changes(value=)
        rh_new = updated_node.value
        rh_old = original_node.value

        # Assignments do have ards
        if hasattr(rh_new, 'args') and hasattr(rh_old, 'args'):
            #
            # This seems not needed
            #
            # foreign_key_constaints = {}
            # simple_indecies = {}
            # for new_col in rh_new.args:
            #     if isinstance(new_col.value, cst.Call):
            #         if new_col.value.func.value == "ForeignKeyConstraint":
            #             # see the args
            #             # args[0] is the list of columns on this table, and args[1] is the far table
            #             # if it's simple, remember
            #             cols = new_col.value.args[0]
            #             far = new_col.value.args[1]
            #             if len(cols.value.elements) == 1 and len(far.value.elements) == 1:
            #                 # this is a simple foreign key ref
            #                 foreign_key_constaints[cols.value.elements[0]] = far.value.elements[0]
            #
            #         elif new_col.value.func.value == "Index":
            #             index_name = new_col.value.args[0]
            #             columns = new_col.value.args[1:]
            #             if len(columns) == 1:
            #                 simple_indecies[index_name.value.value] = columns[0].value.value

            # Collect the old columns to look at
            columns = {}
            for old_col in rh_old.args:
                # I only care the Column("foo")
                if isinstance(old_col.value, cst.Call) and old_col.value.func.value == "Column":
                    # column def
                    column_name = old_col.value.args[0].value.value
                    columns[column_name] = old_col

            for i_col, new_column in enumerate(rh_new.args):
                # I only care the Column("<a column>")
                if isinstance(new_column.value, cst.Call) and new_column.value.func.value == "Column":
                    # new column def and matching one
                    column_name = new_column.value.args[0].value.value
                    old_column = columns.get(column_name)

                    # If the old one exists...
                    if old_column:
                        # Copy the server_default= value
                        patched_call = copy_server_default(new_column.value, old_column.value)
                        if not patched_call.deep_equals(new_column.value):
                            column = new_column.with_changes(value = patched_call)
                            updated_node = updated_node.with_changes(
                                value = updated_node.value.with_changes(
                                    args=[
                                        *updated_node.value.args[:i_col],
                                        column,
                                        *updated_node.value.args[i_col + 1:]
                                    ]
                                )
                            )


        return updated_node


def find_classes_and_tables(tree: cst.CSTNode):
    classes = {}
    tables = {}

    for node in tree.body:
        if isinstance(node, cst.ClassDef):
            classes[node.name.value] = node
        if is_table_def(node):
            tables[node.body[0].targets[0].target.value] = node.body[0]
    return classes, tables

# ================================================================================================================

#

def is_port_open(host: str, port: int):
    """See the TCP port is open or not"""
    with socket.socket(socket.AF_INET, socket.SOCK_STREAM) as sock:
        sock.settimeout(1)
        result = sock.connect_ex((host, port))
        return result == 0


def run_mysql_container(port: int):
    """Start a mysql docker"""
    mysql_image = "mysql:5.7.20"
    try:
        subprocess.run(["docker", "pull", mysql_image], check=True)

        subprocess.run(
            [
                "docker", "run", "-d", "--name", "mysql-test",
                "-e", "MYSQL_ROOT_PASSWORD=testpassword",
                "-e", "MYSQL_USER=testuser",
                "-e", "MYSQL_PASSWORD=testpassword",
                "-e", "MYSQL_DATABASE=testdb",
                "-p", f"{port}:3306",
                mysql_image
            ],
            check=True
        )
        logging.info("MySQL Docker container started successfully.")
    except subprocess.CalledProcessError as e:
        logging.error(f"Error: {e}")
    except Exception as e:
        logging.error(f"Unexpected error: {e}")


def load_sql_file(sql_file):
    """Load a sql file to mysql

    If you see

ERROR 1840 (HY000) at line 24: @@GLOBAL.GTID_PURGED can only be set when @@GLOBAL.GTID_EXECUTED is empty.
ERROR:root:Error loading SQL file: Command '['mysql', '--host=127.0.0.1', '-uroot', '-ptestpassword', 'testdb']' returned non-zero exit status 1.

    it means that the sql is already loaded so ignore the error.

    """
    with open(sql_file, encoding="utf-8") as sql:
        try:
            subprocess.run(["mysql", "--host=127.0.0.1", "-uroot", "-ptestpassword", "--ssl-mode=disabled", "testdb"],
                           stdin=sql, check=True)
            logging.info(f"SQL file '{sql_file}' loaded successfully into 'testdb'.")
        except subprocess.CalledProcessError as e:
            logging.error(f"Error loading SQL file: {e}")
            exit(1)
        except Exception as e:
            logging.error(f"Unexpected error: {e}")


def main() -> None:

    # This is the default mysql port. If you are using a native MySQL, that's fine. If you don't want to install
    # mysql, it uses the MySQL docker.
    mysql_port = 3306

    arxiv_base_dir = os.path.dirname(os.path.dirname(os.path.abspath(__file__)))
    arxiv_dir = os.path.join(arxiv_base_dir, "arxiv")

    p_outfile = os.path.join(arxiv_dir, "db/autogen_models.py")
    db_metadata = os.path.join(arxiv_dir, "db/arxiv-db-metadata.yaml")

    codegen_dir = os.path.join(arxiv_base_dir, "development/sqlacodegen")

    # If there is no MySQL up and running, start a container
    if not is_port_open("127.0.0.1", mysql_port):
        run_mysql_container(mysql_port)
        for _ in range(20):
            if is_port_open("127.0.0.1", mysql_port):
                break
            time.sleep(1)

    # Load the arxiv_db_schema.sql to the database.
<<<<<<< HEAD
    load_sql_file(os.path.join(arxiv_base_dir, "development/arxiv_db_schema.sql"))
    ssl_flags = "?ssl=false&ssl_mode=DISABLED"
    p_url = "mysql://testuser:testpassword@127.0.0.1/testdb" + ssl_flags
=======
    load_sql_file(os.path.join(arxiv_dir, "db/arxiv_db_schema.sql"))
>>>>>>> f26472a1

    sys.path.append(os.path.join(codegen_dir, "src"))
    subprocess.run(['venv/bin/python', '-m', 'sqlacodegen', p_url, '--outfile', p_outfile,
                    '--model-metadata', db_metadata], check=True, cwd=arxiv_base_dir)

    # autogen_models.py
    with open(p_outfile, 'r') as src:
        source = src.read()

    # Parse the autogen
    try:
        latest_tree = cst.parse_module(source)
    except Exception as exc:
        logging.error("%s: failed to parse", p_outfile, exc_info=exc)
        exit(1)

    # Traverse the autogen and build the dicts
    latest_classes, latest_tables = find_classes_and_tables(latest_tree)

    # Parse the exiting models
    with open(os.path.join(arxiv_dir, 'db/orig_models.py'), encoding='utf-8') as model_fd:
        existing_models = model_fd.read()
    existing_tree = cst.parse_module(existing_models)

    # Also build the dicts for the existing models and tables
    existing_classes, existing_tables = find_classes_and_tables(existing_tree)

    # Warn of tables not mentioned in the existing model. This means the new table added and the
    # exiting model does not know about it.
    new_classes: [str] = list(set(latest_classes.keys()) - set(existing_classes.keys()))
    new_classes.remove('Base') # base shows up here but Base is imported in existing models.py
    if new_classes:
        logging.warning("NEW CLASSES! Add this to the original")
        for new_class in new_classes:
            logging.warning(f"class {new_class}")

    new_tables = list(set(latest_tables.keys()) - set(existing_tables.keys()))
    if new_tables:
        logging.warning("NEW TABLES! Add this to the original")
        for new_table in new_tables:
            logging.warning(f"class {new_table}")

    # Merge the exiting and latest models
    transformer = SchemaTransformer(latest_classes, latest_tables)
    updated_tree = existing_tree.visit(transformer)

    # Write out the models after the merge
    updated_model = os.path.join(arxiv_dir, 'db/models.py')
    with open(updated_model, "w", encoding='utf-8') as updated_fd:
        updated_fd.write(updated_tree.code)

    # Patch the models with regex
    # 1. MySQL types are replaced with the generic types.
    # 2. sqlacodegen and db/models.py import things differently (eg from datatime import datatime)
    # These can be done with hacking sqlacodegen but decided on the quick-and-dirty.
    with open(updated_model, encoding='utf-8') as updated_fd:
        contents = updated_fd.read()
    contents = patch_mysql_types(contents)
    with open(updated_model, 'w', encoding='utf-8') as updated_fd:
        updated_fd.write(contents)

    # Then, make the code look neat.
    subprocess.run(['black', "-l", "200", updated_model])


if __name__ == "__main__":
    """
	patch arxiv/db/autogen_models.py arxiv/db/autogen_models_patch.diff
    """
    main()<|MERGE_RESOLUTION|>--- conflicted
+++ resolved
@@ -565,13 +565,9 @@
             time.sleep(1)
 
     # Load the arxiv_db_schema.sql to the database.
-<<<<<<< HEAD
-    load_sql_file(os.path.join(arxiv_base_dir, "development/arxiv_db_schema.sql"))
+    load_sql_file(os.path.join(arxiv_dir, "db/arxiv_db_schema.sql"))
     ssl_flags = "?ssl=false&ssl_mode=DISABLED"
     p_url = "mysql://testuser:testpassword@127.0.0.1/testdb" + ssl_flags
-=======
-    load_sql_file(os.path.join(arxiv_dir, "db/arxiv_db_schema.sql"))
->>>>>>> f26472a1
 
     sys.path.append(os.path.join(codegen_dir, "src"))
     subprocess.run(['venv/bin/python', '-m', 'sqlacodegen', p_url, '--outfile', p_outfile,
