[[source]]
url = "https://pypi.python.org/simple"
verify_ssl = true
name = "pypi"

[packages]
flask = "*"
jsonschema = "*"
pytz = "*"
uwsgi = "*"
"boto3" = "==1.9.108"
wtforms = "*"
bleach = "*"
"flask-s3" = "*"
"backports-datetime-fromisoformat" = "==1.0.0"
<<<<<<< HEAD
retry = "*"
=======
typing-extensions = "*"
>>>>>>> fd831e77

[dev-packages]
pydocstyle = "*"
mypy = "==0.670"
pylint = "<2"
"nose2" = "*"
hypothesis = "*"
sphinx = "*"
sphinxcontrib-websupport = "*"
sphinx-autodoc-typehints = "*"
astroid = "<2.2"

[pipenv]
allow_prereleases = true<|MERGE_RESOLUTION|>--- conflicted
+++ resolved
@@ -13,11 +13,8 @@
 bleach = "*"
 "flask-s3" = "*"
 "backports-datetime-fromisoformat" = "==1.0.0"
-<<<<<<< HEAD
 retry = "*"
-=======
 typing-extensions = "*"
->>>>>>> fd831e77
 
 [dev-packages]
 pydocstyle = "*"
