language: python
sudo: required
services:
- docker
cache: pip
os:
- linux
python:
- '3.6'
script:
- pip install pipenv
- pipenv install --dev
- pipenv install ./
- pipenv run nose2 -s arxiv --with-coverage
- "./tests/lintstats.sh"
- pipenv run python tests/run_app_tests.py
after_success:
- coveralls
deploy:
#- provider: pypi
#  user: arxiv
#  password:
#    secure: Hz66/lkqTH8/d0c5aF5+CWl2EhhRU6tBArQyeqjvC2rKR0Bx59yx8ZFbzfv0wjQkyOMjTD9DHqDkddqSWXMCSoCLheIfCkx27Irm5HGqxUxs4KulGoMTTD6l2091IfN3yv/EJ8QMN45DO4e3Fbtn/QMzDlaSRZrGIDkfMVZzu7Avgu2JncD4fPOdAq3kfSaSxFB2PC7vMsm4YDTKUvFNoDE7hlDUsEX/1HRHz2HMXJrmOT0bkCObuifnNfSs5Fg88Wvi3ca/vGwYwTUFWRqD2idGtE+Uh7mNGG55YPX5IqN8sLdCCOUYLM5LywRO8OmhGB2HO/nbgzDsvl2doWde5hVgtlE0sTGZb5HWVGgS0YOSfuPIOwPo/bTcQ/I8Bx3Sc99aC70mhJj4+NNBS7kcI34eCOnx1LwadICL7rsm2o6pT+T9ZY2zVVvSnrUzdIG30EDFo0GpG+k3sLtPIIgKhFg2fmDFg7vaOcH3KIadrUUQCuJzoD0W15sZ5zQ6YOdDzc6PpRAK3JMnmX43zINIxg6f3ohycJe2TuReZF88+6Zdx6EbWQD1audCBZapVV01iRW6D+XsyczeI/OK9xN+qPdGkfLqZC4/BQwPAnHWttDMDEj7iOceDZBUQcKa397wq8LHIpPG3h/zm91JXv5cgUSMj50fT/n0DDKwN3zsi1k=
#  distributions: sdist
#  on:
#    tags: true
<<<<<<< HEAD
- provider: script
  script: deploy/push_base_image.sh
  on:
    all_branches: true
- provider: script
  script: deploy/push_fourohfour_image.sh
  on:
    all_branches: true
- provider: script
  script: deploy/deploy_fourohfour.sh fourohfour staging
  on:
    tags: true
- provider: script
  script: deploy/deploy_fourohfour.sh fourohfour development
  on:
    branch: development
=======
# - provider: script
#   script: deploy/push_base_image.sh
#   on:
#     all_branches: true
# - provider: script
#   script: deploy/push_fourohfour_image.sh
#   on:
#     all_branches: true
# - provider: script
#   script: deploy/deploy_fourohfour.sh fourohfour staging
#   on:
#     tags: true
# - provider: script
#   script: deploy/deploy_fourohfour.sh fourohfour development
#   on:
#     branch: development
>>>>>>> 43088670
# - provider: script
#   script: deploy/deploy_fourohfour.sh fourohfour development
#   on:
#     all_branches: true
#     condition: $TRAVIS_BRANCH != master && $TRAVIS_BRANCH != develop

notifications:
  slack:
    secure: vrs2jVriOTn7PWRo8eyfChNGage7phvczDRisM43D/rEGfALHXSSAcy9n1NWUwdurFgJN//B2L/HSAXZN8geec6pf6pK0MTorJHv6YdAp/snNt4rMFrBz/r1TaLydDevm/mgjTM7tmOgZX3c+3kI/HcREbQCvDsgf6qTbb02Khp0dTrgzY/iHhanNnmtW8/TBSuyqPUzBKLL98KHrhkRQBKDgYNg0sJuRG4Z+Z30xo6bSAUJ5hA9zBoR8aA6E7zXqCxHL9cczbkHb5/9yJdTHtR/Js32WU2gaFlayO0liG0CraW6l2KrV3AZIVkOYUqBjIPtn+68lWunqH0O9c3ZMj2RKB8H+N0AXQGXiAyixDEbtJCUeA0kdXrd0TWKsyIBvYqEMbYGjyizsLmFk0z5wBAC1/ICuX0ZnALpm1yW6DyQtqbS/picVZVAa8Ioj0EZ4FiAZALJLszsnszeHd50m7piRwq94meEDHFYe7l7S/yLFWHhWUb9Xk3SY+FpYKd8kAriMD6qUhpinsKbizx6wRgVcOEs0B/i1jaAQnaBvdgWUqx7DECsHcRmhqT3eVmzO3bm8VeILy9ySAfOpdTcZjHHackld/bj8TSYEotYum3ysfOrRBlL14hHJoXY3pnt3RSHDHbn61xROwEpbcyH98uccIQ4N/McOBpKqK1Q1UU=<|MERGE_RESOLUTION|>--- conflicted
+++ resolved
@@ -24,24 +24,6 @@
 #  distributions: sdist
 #  on:
 #    tags: true
-<<<<<<< HEAD
-- provider: script
-  script: deploy/push_base_image.sh
-  on:
-    all_branches: true
-- provider: script
-  script: deploy/push_fourohfour_image.sh
-  on:
-    all_branches: true
-- provider: script
-  script: deploy/deploy_fourohfour.sh fourohfour staging
-  on:
-    tags: true
-- provider: script
-  script: deploy/deploy_fourohfour.sh fourohfour development
-  on:
-    branch: development
-=======
 # - provider: script
 #   script: deploy/push_base_image.sh
 #   on:
@@ -58,7 +40,6 @@
 #   script: deploy/deploy_fourohfour.sh fourohfour development
 #   on:
 #     branch: development
->>>>>>> 43088670
 # - provider: script
 #   script: deploy/deploy_fourohfour.sh fourohfour development
 #   on:
